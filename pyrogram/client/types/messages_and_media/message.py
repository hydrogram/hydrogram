# Pyrogram - Telegram MTProto API Client Library for Python
# Copyright (C) 2017-2019 Dan Tès <https://github.com/delivrance>
#
# This file is part of Pyrogram.
#
# Pyrogram is free software: you can redistribute it and/or modify
# it under the terms of the GNU Lesser General Public License as published
# by the Free Software Foundation, either version 3 of the License, or
# (at your option) any later version.
#
# Pyrogram is distributed in the hope that it will be useful,
# but WITHOUT ANY WARRANTY; without even the implied warranty of
# MERCHANTABILITY or FITNESS FOR A PARTICULAR PURPOSE.  See the
# GNU Lesser General Public License for more details.
#
# You should have received a copy of the GNU Lesser General Public License
# along with Pyrogram.  If not, see <http://www.gnu.org/licenses/>.

from functools import partial
from typing import List, Match, Union

import pyrogram
from pyrogram.api import types
from pyrogram.client.types.input_media import InputMedia
from pyrogram.errors import MessageIdsEmpty
from .contact import Contact
from .location import Location
from .message_entity import MessageEntity
from ..messages_and_media.photo import Photo
from ..object import Object
from ..update import Update
from ..user_and_chats.chat import Chat
from ..user_and_chats.user import User


class Str(str):
    def __init__(self, *args):
        super().__init__()

        self._client = None
        self._entities = None

    def init(self, client, entities):
        self._client = client
        self._entities = entities

        return self

    @property
    def text(self):
        return self

    @property
    def markdown(self):
        return self._client.markdown.unparse(self, self._entities)

    @property
    def html(self):
        return self._client.html.unparse(self, self._entities)


class Message(Object, Update):
    """A message.

    Parameters:
        message_id (``int``):
            Unique message identifier inside this chat.

        date (``int``, *optional*):
            Date the message was sent in Unix time.

        chat (:obj:`Chat`, *optional*):
            Conversation the message belongs to.

        from_user (:obj:`User`, *optional*):
            Sender, empty for messages sent to channels.

        forward_from (:obj:`User`, *optional*):
            For forwarded messages, sender of the original message.

        forward_sender_name (``str``, *optional*):
            For messages forwarded from users who have hidden their accounts, name of the user.

        forward_from_chat (:obj:`Chat`, *optional*):
            For messages forwarded from channels, information about the original channel.

        forward_from_message_id (``int``, *optional*):
            For messages forwarded from channels, identifier of the original message in the channel.

        forward_signature (``str``, *optional*):
            For messages forwarded from channels, signature of the post author if present.

        forward_date (``int``, *optional*):
            For forwarded messages, date the original message was sent in Unix time.

        reply_to_message (:obj:`Message`, *optional*):
            For replies, the original message. Note that the Message object in this field will not contain
            further reply_to_message fields even if it itself is a reply.

        mentioned (``bool``, *optional*):
            The message contains a mention.

        empty (``bool``, *optional*):
            The message is empty.
            A message can be empty in case it was deleted or you tried to retrieve a message that doesn't exist yet.

        service (``bool``, *optional*):
            The message is a service message.
            A service message has one and only one of these fields set: left_chat_member, new_chat_title,
            new_chat_photo, delete_chat_photo, group_chat_created, supergroup_chat_created, channel_chat_created,
            migrate_to_chat_id, migrate_from_chat_id, pinned_message.

        media (``bool``, *optional*):
            The message is a media message.
            A media message has one and only one of these fields set: audio, document, photo, sticker, video, animation,
            voice, video_note, contact, location, venue.

        edit_date (``int``, *optional*):
            Date the message was last edited in Unix time.

        media_group_id (``str``, *optional*):
            The unique identifier of a media message group this message belongs to.

        author_signature (``str``, *optional*):
            Signature of the post author for messages in channels.

        text (``str``, *optional*):
            For text messages, the actual UTF-8 text of the message, 0-4096 characters.
            If the message contains entities (bold, italic, ...) you can access *text.markdown* or
            *text.html* to get the marked up message text. In case there is no entity, the fields
            will contain the same text as *text*.

        entities (List of :obj:`MessageEntity`, *optional*):
            For text messages, special entities like usernames, URLs, bot commands, etc. that appear in the text.

        caption_entities (List of :obj:`MessageEntity`, *optional*):
            For messages with a caption, special entities like usernames, URLs, bot commands, etc. that appear
            in the caption.

        audio (:obj:`Audio`, *optional*):
            Message is an audio file, information about the file.

        document (:obj:`Document`, *optional*):
            Message is a general file, information about the file.

        photo (:obj:`Photo`, *optional*):
            Message is a photo, information about the photo.

        sticker (:obj:`Sticker`, *optional*):
            Message is a sticker, information about the sticker.

        animation (:obj:`Animation`, *optional*):
            Message is an animation, information about the animation.

        game (:obj:`Game`, *optional*):
            Message is a game, information about the game.

        video (:obj:`Video`, *optional*):
            Message is a video, information about the video.

        voice (:obj:`Voice`, *optional*):
            Message is a voice message, information about the file.

        video_note (:obj:`VideoNote`, *optional*):
            Message is a video note, information about the video message.

        caption (``str``, *optional*):
            Caption for the audio, document, photo, video or voice, 0-1024 characters.
            If the message contains caption entities (bold, italic, ...) you can access *caption.markdown* or
            *caption.html* to get the marked up caption text. In case there is no caption entity, the fields
            will contain the same text as *caption*.

        contact (:obj:`Contact`, *optional*):
            Message is a shared contact, information about the contact.

        location (:obj:`Location`, *optional*):
            Message is a shared location, information about the location.

        venue (:obj:`Venue`, *optional*):
            Message is a venue, information about the venue.

        web_page (``bool``, *optional*):
            Message was sent with a webpage preview.
            **Note:** Support for web pages is still basic; a simple boolean is set in case the message contains a
            web page preview. In future versions this property could turn into a full web page object that contains
            more details.

        poll (:obj:`Poll`, *optional*):
            Message is a native poll, information about the poll.

        new_chat_members (List of :obj:`User`, *optional*):
            New members that were added to the group or supergroup and information about them
            (the bot itself may be one of these members).

        left_chat_member (:obj:`User`, *optional*):
            A member was removed from the group, information about them (this member may be the bot itself).

        new_chat_title (``str``, *optional*):
            A chat title was changed to this value.

        new_chat_photo (:obj:`Photo`, *optional*):
            A chat photo was change to this value.

        delete_chat_photo (``bool``, *optional*):
            Service message: the chat photo was deleted.

        group_chat_created (``bool``, *optional*):
            Service message: the group has been created.

        supergroup_chat_created (``bool``, *optional*):
            Service message: the supergroup has been created.
            This field can't be received in a message coming through updates, because bot can't be a member of a
            supergroup when it is created. It can only be found in reply_to_message if someone replies to a very
            first message in a directly created supergroup.

        channel_chat_created (``bool``, *optional*):
            Service message: the channel has been created.
            This field can't be received in a message coming through updates, because bot can't be a member of a
            channel when it is created. It can only be found in reply_to_message if someone replies to a very
            first message in a channel.

        migrate_to_chat_id (``int``, *optional*):
            The group has been migrated to a supergroup with the specified identifier.
            This number may be greater than 32 bits and some programming languages may have difficulty/silent defects
            in interpreting it. But it is smaller than 52 bits, so a signed 64 bit integer or double-precision float
            type are safe for storing this identifier.

        migrate_from_chat_id (``int``, *optional*):
            The supergroup has been migrated from a group with the specified identifier.
            This number may be greater than 32 bits and some programming languages may have difficulty/silent defects
            in interpreting it. But it is smaller than 52 bits, so a signed 64 bit integer or double-precision float
            type are safe for storing this identifier.

        pinned_message (:obj:`Message`, *optional*):
            Specified message was pinned.
            Note that the Message object in this field will not contain further reply_to_message fields even if it
            is itself a reply.

        game_high_score (:obj:`GameHighScore`, *optional*):
            The game score for a user.
            The reply_to_message field will contain the game Message.

        views (``int``, *optional*):
            Channel post views.

        via_bot (:obj:`User`):
            The information of the bot that generated the message from an inline query of a user.

        outgoing (``bool``, *optional*):
            Whether the message is incoming or outgoing.
            Messages received from other chats are incoming (*outgoing* is False).
            Messages sent from yourself to other chats are outgoing (*outgoing* is True).
            An exception is made for your own personal chat; messages sent there will be incoming.

        matches (List of regex Matches, *optional*):
            A list containing all `Match Objects <https://docs.python.org/3/library/re.html#match-objects>`_ that match
            the text of this message. Only applicable when using :obj:`Filters.regex <pyrogram.Filters.regex>`.

        command (List of ``str``, *optional*):
            A list containing the command and its arguments, if any.
            E.g.: "/start 1 2 3" would produce ["start", "1", "2", "3"].
            Only applicable when using :obj:`Filters.command <pyrogram.Filters.command>`.

        reply_markup (:obj:`InlineKeyboardMarkup` | :obj:`ReplyKeyboardMarkup` | :obj:`ReplyKeyboardRemove` | :obj:`ForceReply`, *optional*):
            Additional interface options. An object for an inline keyboard, custom reply keyboard,
            instructions to remove reply keyboard or to force a reply from the user.
    """

    # TODO: Add game missing field. Also invoice, successful_payment, connected_website

    __slots__ = [
        "message_id", "date", "chat", "from_user", "forward_from", "forward_sender_name", "forward_from_chat",
        "forward_from_message_id", "forward_signature", "forward_date", "reply_to_message", "mentioned", "empty",
        "service", "media", "edit_date", "media_group_id", "author_signature", "text", "entities", "caption_entities",
        "audio", "document", "photo", "sticker", "animation", "game", "video", "voice", "video_note", "caption",
        "contact", "location", "venue", "web_page", "poll", "new_chat_members", "left_chat_member", "new_chat_title",
        "new_chat_photo", "delete_chat_photo", "group_chat_created", "supergroup_chat_created", "channel_chat_created",
        "migrate_to_chat_id", "migrate_from_chat_id", "pinned_message", "game_high_score", "views", "via_bot",
        "outgoing", "matches", "command", "reply_markup"
    ]

    def __init__(
        self,
        *,
        client: "pyrogram.BaseClient" = None,
        message_id: int,
        date: int = None,
        chat: Chat = None,
        from_user: User = None,
        forward_from: User = None,
        forward_sender_name: str = None,
        forward_from_chat: Chat = None,
        forward_from_message_id: int = None,
        forward_signature: str = None,
        forward_date: int = None,
        reply_to_message: "Message" = None,
        mentioned: bool = None,
        empty: bool = None,
        service: bool = None,
        media: bool = None,
        edit_date: int = None,
        media_group_id: str = None,
        author_signature: str = None,
        text: Str = None,
        entities: List["pyrogram.MessageEntity"] = None,
        caption_entities: List["pyrogram.MessageEntity"] = None,
        audio: "pyrogram.Audio" = None,
        document: "pyrogram.Document" = None,
        photo: "pyrogram.Photo" = None,
        sticker: "pyrogram.Sticker" = None,
        animation: "pyrogram.Animation" = None,
        game: "pyrogram.Game" = None,
        video: "pyrogram.Video" = None,
        voice: "pyrogram.Voice" = None,
        video_note: "pyrogram.VideoNote" = None,
        caption: Str = None,
        contact: "pyrogram.Contact" = None,
        location: "pyrogram.Location" = None,
        venue: "pyrogram.Venue" = None,
        web_page: bool = None,
        poll: "pyrogram.Poll" = None,
        new_chat_members: List[User] = None,
        left_chat_member: User = None,
        new_chat_title: str = None,
        new_chat_photo: "pyrogram.Photo" = None,
        delete_chat_photo: bool = None,
        group_chat_created: bool = None,
        supergroup_chat_created: bool = None,
        channel_chat_created: bool = None,
        migrate_to_chat_id: int = None,
        migrate_from_chat_id: int = None,
        pinned_message: "Message" = None,
        game_high_score: int = None,
        views: int = None,
        via_bot: User = None,
        outgoing: bool = None,
        matches: List[Match] = None,
        command: List[str] = None,
        reply_markup: Union[
            "pyrogram.InlineKeyboardMarkup",
            "pyrogram.ReplyKeyboardMarkup",
            "pyrogram.ReplyKeyboardRemove",
            "pyrogram.ForceReply"
        ] = None
    ):
        super().__init__(client)

        self.message_id = message_id
        self.date = date
        self.chat = chat
        self.from_user = from_user
        self.forward_from = forward_from
        self.forward_sender_name = forward_sender_name
        self.forward_from_chat = forward_from_chat
        self.forward_from_message_id = forward_from_message_id
        self.forward_signature = forward_signature
        self.forward_date = forward_date
        self.reply_to_message = reply_to_message
        self.mentioned = mentioned
        self.empty = empty
        self.service = service
        self.media = media
        self.edit_date = edit_date
        self.media_group_id = media_group_id
        self.author_signature = author_signature
        self.text = text
        self.entities = entities
        self.caption_entities = caption_entities
        self.audio = audio
        self.document = document
        self.photo = photo
        self.sticker = sticker
        self.animation = animation
        self.game = game
        self.video = video
        self.voice = voice
        self.video_note = video_note
        self.caption = caption
        self.contact = contact
        self.location = location
        self.venue = venue
        self.web_page = web_page
        self.poll = poll
        self.new_chat_members = new_chat_members
        self.left_chat_member = left_chat_member
        self.new_chat_title = new_chat_title
        self.new_chat_photo = new_chat_photo
        self.delete_chat_photo = delete_chat_photo
        self.group_chat_created = group_chat_created
        self.supergroup_chat_created = supergroup_chat_created
        self.channel_chat_created = channel_chat_created
        self.migrate_to_chat_id = migrate_to_chat_id
        self.migrate_from_chat_id = migrate_from_chat_id
        self.pinned_message = pinned_message
        self.game_high_score = game_high_score
        self.views = views
        self.via_bot = via_bot
        self.outgoing = outgoing
        self.matches = matches
        self.command = command
        self.reply_markup = reply_markup

    @staticmethod
    async def _parse(client, message: types.Message or types.MessageService or types.MessageEmpty, users: dict,
                     chats: dict, replies: int = 1):
        if isinstance(message, types.MessageEmpty):
            return Message(message_id=message.id, empty=True, client=client)

        if isinstance(message, types.MessageService):
            action = message.action

            new_chat_members = None
            left_chat_member = None
            new_chat_title = None
            delete_chat_photo = None
            migrate_to_chat_id = None
            migrate_from_chat_id = None
            group_chat_created = None
            channel_chat_created = None
            new_chat_photo = None

            if isinstance(action, types.MessageActionChatAddUser):
                new_chat_members = [User._parse(client, users[i]) for i in action.users]
            elif isinstance(action, types.MessageActionChatJoinedByLink):
                new_chat_members = [User._parse(client, users[message.from_id])]
            elif isinstance(action, types.MessageActionChatDeleteUser):
                left_chat_member = User._parse(client, users[action.user_id])
            elif isinstance(action, types.MessageActionChatEditTitle):
                new_chat_title = action.title
            elif isinstance(action, types.MessageActionChatDeletePhoto):
                delete_chat_photo = True
            elif isinstance(action, types.MessageActionChatMigrateTo):
                migrate_to_chat_id = action.channel_id
            elif isinstance(action, types.MessageActionChannelMigrateFrom):
                migrate_from_chat_id = action.chat_id
            elif isinstance(action, types.MessageActionChatCreate):
                group_chat_created = True
            elif isinstance(action, types.MessageActionChannelCreate):
                channel_chat_created = True
            elif isinstance(action, types.MessageActionChatEditPhoto):
                new_chat_photo = Photo._parse(client, action.photo)

            parsed_message = Message(
                message_id=message.id,
                date=message.date,
                chat=Chat._parse(client, message, users, chats),
                from_user=User._parse(client, users.get(message.from_id, None)),
                service=True,
                new_chat_members=new_chat_members,
                left_chat_member=left_chat_member,
                new_chat_title=new_chat_title,
                new_chat_photo=new_chat_photo,
                delete_chat_photo=delete_chat_photo,
                migrate_to_chat_id=int("-100" + str(migrate_to_chat_id)) if migrate_to_chat_id else None,
                migrate_from_chat_id=-migrate_from_chat_id if migrate_from_chat_id else None,
                group_chat_created=group_chat_created,
                channel_chat_created=channel_chat_created,
                client=client
                # TODO: supergroup_chat_created
            )

            if isinstance(action, types.MessageActionPinMessage):
                try:
                    parsed_message.pinned_message = await client.get_messages(
                        parsed_message.chat.id,
                        reply_to_message_ids=message.id,
                        replies=0
                    )
                except MessageIdsEmpty:
                    pass

            if isinstance(action, types.MessageActionGameScore):
                parsed_message.game_high_score = pyrogram.GameHighScore._parse_action(client, message, users)

                if message.reply_to_msg_id and replies:
                    try:
                        parsed_message.reply_to_message = await client.get_messages(
                            parsed_message.chat.id,
                            reply_to_message_ids=message.id,
                            replies=0
                        )
                    except MessageIdsEmpty:
                        pass

            return parsed_message

        if isinstance(message, types.Message):
            entities = [MessageEntity._parse(client, entity, users) for entity in message.entities]
            entities = list(filter(lambda x: x is not None, entities))

            forward_from = None
            forward_sender_name = None
            forward_from_chat = None
            forward_from_message_id = None
            forward_signature = None
            forward_date = None

            forward_header = message.fwd_from  # type: types.MessageFwdHeader

            if forward_header:
                forward_date = forward_header.date

                if forward_header.from_id:
                    forward_from = User._parse(client, users[forward_header.from_id])
                elif forward_header.from_name:
                    forward_sender_name = forward_header.from_name
                else:
                    forward_from_chat = Chat._parse_channel_chat(client, chats[forward_header.channel_id])
                    forward_from_message_id = forward_header.channel_post
                    forward_signature = forward_header.post_author

            photo = None
            location = None
            contact = None
            venue = None
            game = None
            audio = None
            voice = None
            animation = None
            video = None
            video_note = None
            sticker = None
            document = None
            web_page = None
            poll = None

            media = message.media

            if media:
                if isinstance(media, types.MessageMediaPhoto):
                    photo = Photo._parse(client, media.photo)
                elif isinstance(media, types.MessageMediaGeo):
                    location = Location._parse(client, media.geo)
                elif isinstance(media, types.MessageMediaContact):
                    contact = Contact._parse(client, media)
                elif isinstance(media, types.MessageMediaVenue):
                    venue = pyrogram.Venue._parse(client, media)
                elif isinstance(media, types.MessageMediaGame):
                    game = pyrogram.Game._parse(client, message)
                elif isinstance(media, types.MessageMediaDocument):
                    doc = media.document

                    if isinstance(doc, types.Document):
                        attributes = {type(i): i for i in doc.attributes}

                        file_name = getattr(
                            attributes.get(
                                types.DocumentAttributeFilename, None
                            ), "file_name", None
                        )

                        if types.DocumentAttributeAudio in attributes:
                            audio_attributes = attributes[types.DocumentAttributeAudio]

                            if audio_attributes.voice:
                                voice = pyrogram.Voice._parse(client, doc, audio_attributes)
                            else:
                                audio = pyrogram.Audio._parse(client, doc, audio_attributes, file_name)
                        elif types.DocumentAttributeAnimated in attributes:
                            video_attributes = attributes.get(types.DocumentAttributeVideo, None)

                            animation = pyrogram.Animation._parse(client, doc, video_attributes, file_name)
                        elif types.DocumentAttributeVideo in attributes:
                            video_attributes = attributes[types.DocumentAttributeVideo]

                            if video_attributes.round_message:
                                video_note = pyrogram.VideoNote._parse(client, doc, video_attributes)
                            else:
                                video = pyrogram.Video._parse(client, doc, video_attributes, file_name)
                        elif types.DocumentAttributeSticker in attributes:
                            sticker = await pyrogram.Sticker._parse(
                                client, doc,
                                attributes.get(types.DocumentAttributeImageSize, None),
                                attributes[types.DocumentAttributeSticker],
                                file_name
                            )
                        else:
                            document = pyrogram.Document._parse(client, doc, file_name)
                elif isinstance(media, types.MessageMediaWebPage):
                    web_page = True
                    media = None
                elif isinstance(media, types.MessageMediaPoll):
                    poll = pyrogram.Poll._parse(client, media)
                else:
                    media = None

            reply_markup = message.reply_markup

            if reply_markup:
                if isinstance(reply_markup, types.ReplyKeyboardForceReply):
                    reply_markup = pyrogram.ForceReply.read(reply_markup)
                elif isinstance(reply_markup, types.ReplyKeyboardMarkup):
                    reply_markup = pyrogram.ReplyKeyboardMarkup.read(reply_markup)
                elif isinstance(reply_markup, types.ReplyInlineMarkup):
                    reply_markup = pyrogram.InlineKeyboardMarkup.read(reply_markup)
                elif isinstance(reply_markup, types.ReplyKeyboardHide):
                    reply_markup = pyrogram.ReplyKeyboardRemove.read(reply_markup)
                else:
                    reply_markup = None

            parsed_message = Message(
                message_id=message.id,
                date=message.date,
                chat=Chat._parse(client, message, users, chats),
                from_user=User._parse(client, users.get(message.from_id, None)),
                text=Str(message.message).init(client, entities) or None if media is None else None,
                caption=Str(message.message).init(client, entities) or None if media is not None else None,
                entities=entities or None if media is None else None,
                caption_entities=entities or None if media is not None else None,
                author_signature=message.post_author,
                forward_from=forward_from,
                forward_sender_name=forward_sender_name,
                forward_from_chat=forward_from_chat,
                forward_from_message_id=forward_from_message_id,
                forward_signature=forward_signature,
                forward_date=forward_date,
                mentioned=message.mentioned,
                media=bool(media) or None,
                edit_date=message.edit_date,
                media_group_id=message.grouped_id,
                photo=photo,
                location=location,
                contact=contact,
                venue=venue,
                audio=audio,
                voice=voice,
                animation=animation,
                game=game,
                video=video,
                video_note=video_note,
                sticker=sticker,
                document=document,
                web_page=web_page,
                poll=poll,
                views=message.views,
                via_bot=User._parse(client, users.get(message.via_bot_id, None)),
                outgoing=message.out,
                reply_markup=reply_markup,
                client=client
            )

            if message.reply_to_msg_id and replies:
                try:
                    parsed_message.reply_to_message = await client.get_messages(
                        parsed_message.chat.id,
                        reply_to_message_ids=message.id,
                        replies=replies - 1
                    )
                except MessageIdsEmpty:
                    pass

            return parsed_message

<<<<<<< HEAD
    async def reply(
=======
    def reply_text(
>>>>>>> f16ca8b9
        self,
        text: str,
        quote: bool = None,
        parse_mode: str = "",
        disable_web_page_preview: bool = None,
        disable_notification: bool = None,
        reply_to_message_id: int = None,
        reply_markup=None
    ) -> "Message":
        """Bound method *reply_text* of :obj:`Message`.

        Use as a shortcut for:

        .. code-block:: python

            client.send_message(
                chat_id=message.chat.id,
                text="hello",
                reply_to_message_id=message.message_id
            )

        Example:
            .. code-block:: python

                message.reply_text("hello", quote=True)

        Parameters:
            text (``str``):
                Text of the message to be sent.

            quote (``bool``, *optional*):
                If ``True``, the message will be sent as a reply to this message.
                If *reply_to_message_id* is passed, this parameter will be ignored.
                Defaults to ``True`` in group chats and ``False`` in private chats.

            parse_mode (``str``, *optional*):
                Pass "markdown" or "html" if you want Telegram apps to show bold, italic, fixed-width text or inline
                URLs in your message. Defaults to "markdown".

            disable_web_page_preview (``bool``, *optional*):
                Disables link previews for links in this message.

            disable_notification (``bool``, *optional*):
                Sends the message silently.
                Users will receive a notification with no sound.

            reply_to_message_id (``int``, *optional*):
                If the message is a reply, ID of the original message.

            reply_markup (:obj:`InlineKeyboardMarkup` | :obj:`ReplyKeyboardMarkup` | :obj:`ReplyKeyboardRemove` | :obj:`ForceReply`, *optional*):
                Additional interface options. An object for an inline keyboard, custom reply keyboard,
                instructions to remove reply keyboard or to force a reply from the user.

        Returns:
            On success, the sent Message is returned.

        Raises:
            RPCError: In case of a Telegram RPC error.
        """
        if quote is None:
            quote = self.chat.type != "private"

        if reply_to_message_id is None and quote:
            reply_to_message_id = self.message_id

        return await self._client.send_message(
            chat_id=self.chat.id,
            text=text,
            parse_mode=parse_mode,
            disable_web_page_preview=disable_web_page_preview,
            disable_notification=disable_notification,
            reply_to_message_id=reply_to_message_id,
            reply_markup=reply_markup
        )

    async def reply_animation(
        self,
        animation: str,
        quote: bool = None,
        caption: str = "",
        parse_mode: str = "",
        duration: int = 0,
        width: int = 0,
        height: int = 0,
        thumb: str = None,
        disable_notification: bool = None,
        reply_markup: Union[
            "pyrogram.InlineKeyboardMarkup",
            "pyrogram.ReplyKeyboardMarkup",
            "pyrogram.ReplyKeyboardRemove",
            "pyrogram.ForceReply"
        ] = None,
        reply_to_message_id: int = None,
        progress: callable = None,
        progress_args: tuple = ()
    ) -> "Message":
        """Bound method *reply_animation* :obj:`Message`.

        Use as a shortcut for:

        .. code-block:: python

            client.send_animation(
                chat_id=message.chat.id,
                animation=animation
            )

        Example:
            .. code-block:: python

                message.reply_animation(animation)

        Parameters:
            animation (``str``):
                Animation to send.
                Pass a file_id as string to send an animation that exists on the Telegram servers,
                pass an HTTP URL as a string for Telegram to get an animation from the Internet, or
                pass a file path as string to upload a new animation that exists on your local machine.

            quote (``bool``, *optional*):
                If ``True``, the message will be sent as a reply to this message.
                If *reply_to_message_id* is passed, this parameter will be ignored.
                Defaults to ``True`` in group chats and ``False`` in private chats.

            caption (``str``, *optional*):
                Animation caption, 0-1024 characters.

            parse_mode (``str``, *optional*):
                Pass "markdown" or "html" if you want Telegram apps to show bold, italic, fixed-width text or inline
                URLs in your caption. Defaults to "markdown".

            duration (``int``, *optional*):
                Duration of sent animation in seconds.

            width (``int``, *optional*):
                Animation width.

            height (``int``, *optional*):
                Animation height.

            thumb (``str``, *optional*):
                Thumbnail of the animation file sent.
                The thumbnail should be in JPEG format and less than 200 KB in size.
                A thumbnail's width and height should not exceed 320 pixels.
                Thumbnails can't be reused and can be only uploaded as a new file.

            disable_notification (``bool``, *optional*):
                Sends the message silently.
                Users will receive a notification with no sound.

            reply_to_message_id (``int``, *optional*):
                If the message is a reply, ID of the original message.

            reply_markup (:obj:`InlineKeyboardMarkup` | :obj:`ReplyKeyboardMarkup` | :obj:`ReplyKeyboardRemove` | :obj:`ForceReply`, *optional*):
                Additional interface options. An object for an inline keyboard, custom reply keyboard,
                instructions to remove reply keyboard or to force a reply from the user.

            progress (``callable``, *optional*):
                Pass a callback function to view the upload progress.
                The function must take *(client, current, total, \*args)* as positional arguments (look at the section
                below for a detailed description).

            progress_args (``tuple``, *optional*):
                Extra custom arguments for the progress callback function. Useful, for example, if you want to pass
                a chat_id and a message_id in order to edit a message with the updated progress.

        Other Parameters:
            client (:obj:`Client`):
                The Client itself, useful when you want to call other API methods inside the callback function.

            current (``int``):
                The amount of bytes uploaded so far.

            total (``int``):
                The size of the file.

            *args (``tuple``, *optional*):
                Extra custom arguments as defined in the *progress_args* parameter.
                You can either keep *\*args* or add every single extra argument in your function signature.

        Returns:
            On success, the sent :obj:`Message` is returned.
            In case the upload is deliberately stopped with :meth:`~Client.stop_transmission`, None is returned instead.

        Raises:
            RPCError: In case of a Telegram RPC error.
        """
        if quote is None:
            quote = self.chat.type != "private"

        if reply_to_message_id is None and quote:
            reply_to_message_id = self.message_id

        return await self._client.send_animation(
            chat_id=self.chat.id,
            animation=animation,
            caption=caption,
            parse_mode=parse_mode,
            duration=duration,
            width=width,
            height=height,
            thumb=thumb,
            disable_notification=disable_notification,
            reply_to_message_id=reply_to_message_id,
            reply_markup=reply_markup,
            progress=progress,
            progress_args=progress_args
        )

    async def reply_audio(
        self,
        audio: str,
        quote: bool = None,
        caption: str = "",
        parse_mode: str = "",
        duration: int = 0,
        performer: str = None,
        title: str = None,
        thumb: str = None,
        disable_notification: bool = None,
        reply_to_message_id: int = None,
        reply_markup: Union[
            "pyrogram.InlineKeyboardMarkup",
            "pyrogram.ReplyKeyboardMarkup",
            "pyrogram.ReplyKeyboardRemove",
            "pyrogram.ForceReply"
        ] = None,
        progress: callable = None,
        progress_args: tuple = ()
    ) -> "Message":
        """Bound method *reply_audio* of :obj:`Message`.

        Use as a shortcut for:

        .. code-block:: python

            client.send_audio(
                chat_id=message.chat.id,
                audio=audio
            )

        Example:
            .. code-block:: python

                message.reply_audio(audio)

        Parameters:
            audio (``str``):
                Audio file to send.
                Pass a file_id as string to send an audio file that exists on the Telegram servers,
                pass an HTTP URL as a string for Telegram to get an audio file from the Internet, or
                pass a file path as string to upload a new audio file that exists on your local machine.

            quote (``bool``, *optional*):
                If ``True``, the message will be sent as a reply to this message.
                If *reply_to_message_id* is passed, this parameter will be ignored.
                Defaults to ``True`` in group chats and ``False`` in private chats.

            caption (``str``, *optional*):
                Audio caption, 0-1024 characters.

            parse_mode (``str``, *optional*):
                Pass "markdown" or "html" if you want Telegram apps to show bold, italic, fixed-width text or inline
                URLs in your caption. Defaults to "markdown".

            duration (``int``, *optional*):
                Duration of the audio in seconds.

            performer (``str``, *optional*):
                Performer.

            title (``str``, *optional*):
                Track name.

            thumb (``str``, *optional*):
                Thumbnail of the music file album cover.
                The thumbnail should be in JPEG format and less than 200 KB in size.
                A thumbnail's width and height should not exceed 320 pixels.
                Thumbnails can't be reused and can be only uploaded as a new file.

            disable_notification (``bool``, *optional*):
                Sends the message silently.
                Users will receive a notification with no sound.

            reply_to_message_id (``int``, *optional*):
                If the message is a reply, ID of the original message.

            reply_markup (:obj:`InlineKeyboardMarkup` | :obj:`ReplyKeyboardMarkup` | :obj:`ReplyKeyboardRemove` | :obj:`ForceReply`, *optional*):
                Additional interface options. An object for an inline keyboard, custom reply keyboard,
                instructions to remove reply keyboard or to force a reply from the user.

            progress (``callable``, *optional*):
                Pass a callback function to view the upload progress.
                The function must take *(client, current, total, \*args)* as positional arguments (look at the section
                below for a detailed description).

            progress_args (``tuple``, *optional*):
                Extra custom arguments for the progress callback function. Useful, for example, if you want to pass
                a chat_id and a message_id in order to edit a message with the updated progress.

        Other Parameters:
            client (:obj:`Client`):
                The Client itself, useful when you want to call other API methods inside the callback function.

            current (``int``):
                The amount of bytes uploaded so far.

            total (``int``):
                The size of the file.

            *args (``tuple``, *optional*):
                Extra custom arguments as defined in the *progress_args* parameter.
                You can either keep *\*args* or add every single extra argument in your function signature.

        Returns:
            On success, the sent :obj:`Message` is returned.
            In case the upload is deliberately stopped with :meth:`~Client.stop_transmission`, None is returned instead.

        Raises:
            RPCError: In case of a Telegram RPC error.
        """
        if quote is None:
            quote = self.chat.type != "private"

        if reply_to_message_id is None and quote:
            reply_to_message_id = self.message_id

        return await self._client.send_audio(
            chat_id=self.chat.id,
            audio=audio,
            caption=caption,
            parse_mode=parse_mode,
            duration=duration,
            performer=performer,
            title=title,
            thumb=thumb,
            disable_notification=disable_notification,
            reply_to_message_id=reply_to_message_id,
            reply_markup=reply_markup,
            progress=progress,
            progress_args=progress_args
        )

    async def reply_cached_media(
        self,
        file_id: str,
        quote: bool = None,
        caption: str = "",
        parse_mode: str = "",
        disable_notification: bool = None,
        reply_to_message_id: int = None,
        reply_markup: Union[
            "pyrogram.InlineKeyboardMarkup",
            "pyrogram.ReplyKeyboardMarkup",
            "pyrogram.ReplyKeyboardRemove",
            "pyrogram.ForceReply"
        ] = None
    ) -> "Message":
        """Bound method *reply_cached_media* of :obj:`Message`.

        Use as a shortcut for:

        .. code-block:: python

            client.send_cached_media(
                chat_id=message.chat.id,
                file_id=file_id
            )

        Example:
            .. code-block:: python

                message.reply_cached_media(file_id)

        Parameters:
            file_id (``str``):
                Media to send.
                Pass a file_id as string to send a media that exists on the Telegram servers.

            quote (``bool``, *optional*):
                If ``True``, the message will be sent as a reply to this message.
                If *reply_to_message_id* is passed, this parameter will be ignored.
                Defaults to ``True`` in group chats and ``False`` in private chats.

            caption (``bool``, *optional*):
                Media caption, 0-1024 characters.

            parse_mode (``str``, *optional*):
                Pass "markdown" or "html" if you want Telegram apps to show bold, italic, fixed-width text or inline
                URLs in your caption. Defaults to "markdown".

            disable_notification (``bool``, *optional*):
                Sends the message silently.
                Users will receive a notification with no sound.

            reply_to_message_id (``int``, *optional*):
                If the message is a reply, ID of the original message.

            reply_markup (:obj:`InlineKeyboardMarkup` | :obj:`ReplyKeyboardMarkup` | :obj:`ReplyKeyboardRemove` | :obj:`ForceReply`, *optional*):
                Additional interface options. An object for an inline keyboard, custom reply keyboard,
                instructions to remove reply keyboard or to force a reply from the user.

        Returns:
            On success, the sent :obj:`Message` is returned.

        Raises:
            RPCError: In case of a Telegram RPC error.
        """
        if quote is None:
            quote = self.chat.type != "private"

        if reply_to_message_id is None and quote:
            reply_to_message_id = self.message_id

        return await self._client.send_cached_media(
            chat_id=self.chat.id,
            file_id=file_id,
            caption=caption,
            parse_mode=parse_mode,
            disable_notification=disable_notification,
            reply_to_message_id=reply_to_message_id,
            reply_markup=reply_markup
        )

<<<<<<< HEAD
    async def reply_chat_action(self, action: str) -> bool:
        """Bound method *reply_chat_action* :obj:`Message <pyrogram.Message>`.
=======
    def reply_chat_action(self, action: str) -> bool:
        """Bound method *reply_chat_action* of :obj:`Message`.
>>>>>>> f16ca8b9

        Use as a shortcut for:

        .. code-block:: python

            client.send_chat_action(
                chat_id=message.chat.id,
                action="typing"
            )

        Example:
            .. code-block:: python

                message.reply_chat_action("typing")

        Parameters:
            action (``str``):
                Type of action to broadcast. Choose one, depending on what the user is about to receive: *"typing"* for
                text messages, *"upload_photo"* for photos, *"record_video"* or *"upload_video"* for videos,
                *"record_audio"* or *"upload_audio"* for audio files, *"upload_document"* for general files,
                *"find_location"* for location data, *"record_video_note"* or *"upload_video_note"* for video notes,
                *"choose_contact"* for contacts, *"playing"* for games or *"cancel"* to cancel any chat action currently
                displayed.

        Returns:
            ``bool``: On success, True is returned.

        Raises:
            RPCError: In case of a Telegram RPC error.
            ValueError: In case the provided string is not a valid chat action.
        """
        return await self._client.send_chat_action(
            chat_id=self.chat.id,
            action=action
        )

    async def reply_contact(
        self,
        phone_number: str,
        first_name: str,
        quote: bool = None,
        last_name: str = "",
        vcard: str = "",
        disable_notification: bool = None,
        reply_to_message_id: int = None,
        reply_markup: Union[
            "pyrogram.InlineKeyboardMarkup",
            "pyrogram.ReplyKeyboardMarkup",
            "pyrogram.ReplyKeyboardRemove",
            "pyrogram.ForceReply"
        ] = None
    ) -> "Message":
        """Bound method *reply_contact* of :obj:`Message`.

        Use as a shortcut for:

        .. code-block:: python

            client.send_contact(
                chat_id=message.chat.id,
                phone_number=phone_number,
                first_name=first_name
            )

        Example:
            .. code-block:: python

                message.reply_contact(phone_number, "Dan")

        Parameters:
            phone_number (``str``):
                Contact's phone number.

            first_name (``str``):
                Contact's first name.

            quote (``bool``, *optional*):
                If ``True``, the message will be sent as a reply to this message.
                If *reply_to_message_id* is passed, this parameter will be ignored.
                Defaults to ``True`` in group chats and ``False`` in private chats.

            last_name (``str``, *optional*):
                Contact's last name.

            vcard (``str``, *optional*):
                Additional data about the contact in the form of a vCard, 0-2048 bytes

            disable_notification (``bool``, *optional*):
                Sends the message silently.
                Users will receive a notification with no sound.

            reply_to_message_id (``int``, *optional*):
                If the message is a reply, ID of the original message.

            reply_markup (:obj:`InlineKeyboardMarkup` | :obj:`ReplyKeyboardMarkup` | :obj:`ReplyKeyboardRemove` | :obj:`ForceReply`, *optional*):
                Additional interface options. An object for an inline keyboard, custom reply keyboard,
                instructions to remove reply keyboard or to force a reply from the user.

        Returns:
            On success, the sent :obj:`Message` is returned.

        Raises:
            RPCError: In case of a Telegram RPC error.
        """
        if quote is None:
            quote = self.chat.type != "private"

        if reply_to_message_id is None and quote:
            reply_to_message_id = self.message_id

        return await self._client.send_contact(
            chat_id=self.chat.id,
            phone_number=phone_number,
            first_name=first_name,
            last_name=last_name,
            vcard=vcard,
            disable_notification=disable_notification,
            reply_to_message_id=reply_to_message_id,
            reply_markup=reply_markup
        )

    async def reply_document(
        self,
        document: str,
        quote: bool = None,
        thumb: str = None,
        caption: str = "",
        parse_mode: str = "",
        disable_notification: bool = None,
        reply_to_message_id: int = None,
        reply_markup: Union[
            "pyrogram.InlineKeyboardMarkup",
            "pyrogram.ReplyKeyboardMarkup",
            "pyrogram.ReplyKeyboardRemove",
            "pyrogram.ForceReply"
        ] = None,
        progress: callable = None,
        progress_args: tuple = ()
    ) -> "Message":
        """Bound method *reply_document* of :obj:`Message`.

        Use as a shortcut for:

        .. code-block:: python

            client.send_document(
                chat_id=message.chat.id,
                document=document
            )

        Example:
            .. code-block:: python

                message.reply_document(document)

        Parameters:
            document (``str``):
                File to send.
                Pass a file_id as string to send a file that exists on the Telegram servers,
                pass an HTTP URL as a string for Telegram to get a file from the Internet, or
                pass a file path as string to upload a new file that exists on your local machine.

            quote (``bool``, *optional*):
                If ``True``, the message will be sent as a reply to this message.
                If *reply_to_message_id* is passed, this parameter will be ignored.
                Defaults to ``True`` in group chats and ``False`` in private chats.

            thumb (``str``, *optional*):
                Thumbnail of the file sent.
                The thumbnail should be in JPEG format and less than 200 KB in size.
                A thumbnail's width and height should not exceed 320 pixels.
                Thumbnails can't be reused and can be only uploaded as a new file.

            caption (``str``, *optional*):
                Document caption, 0-1024 characters.

            parse_mode (``str``, *optional*):
                Pass "markdown" or "html" if you want Telegram apps to show bold, italic, fixed-width text or inline
                URLs in your caption. Defaults to "markdown".

            disable_notification (``bool``, *optional*):
                Sends the message silently.
                Users will receive a notification with no sound.

            reply_to_message_id (``int``, *optional*):
                If the message is a reply, ID of the original message.

            reply_markup (:obj:`InlineKeyboardMarkup` | :obj:`ReplyKeyboardMarkup` | :obj:`ReplyKeyboardRemove` | :obj:`ForceReply`, *optional*):
                Additional interface options. An object for an inline keyboard, custom reply keyboard,
                instructions to remove reply keyboard or to force a reply from the user.

            progress (``callable``, *optional*):
                Pass a callback function to view the upload progress.
                The function must take *(client, current, total, \*args)* as positional arguments (look at the section
                below for a detailed description).

            progress_args (``tuple``, *optional*):
                Extra custom arguments for the progress callback function. Useful, for example, if you want to pass
                a chat_id and a message_id in order to edit a message with the updated progress.

        Other Parameters:
            client (:obj:`Client`):
                The Client itself, useful when you want to call other API methods inside the callback function.

            current (``int``):
                The amount of bytes uploaded so far.

            total (``int``):
                The size of the file.

            *args (``tuple``, *optional*):
                Extra custom arguments as defined in the *progress_args* parameter.
                You can either keep *\*args* or add every single extra argument in your function signature.

        Returns:
            On success, the sent :obj:`Message` is returned.
            In case the upload is deliberately stopped with :meth:`~Client.stop_transmission`, None is returned instead.

        Raises:
            RPCError: In case of a Telegram RPC error.
        """
        if quote is None:
            quote = self.chat.type != "private"

        if reply_to_message_id is None and quote:
            reply_to_message_id = self.message_id

        return await self._client.send_document(
            chat_id=self.chat.id,
            document=document,
            thumb=thumb,
            caption=caption,
            parse_mode=parse_mode,
            disable_notification=disable_notification,
            reply_to_message_id=reply_to_message_id,
            reply_markup=reply_markup,
            progress=progress,
            progress_args=progress_args
        )

    async def reply_game(
        self,
        game_short_name: str,
        quote: bool = None,
        disable_notification: bool = None,
        reply_to_message_id: int = None,
        reply_markup: Union[
            "pyrogram.InlineKeyboardMarkup",
            "pyrogram.ReplyKeyboardMarkup",
            "pyrogram.ReplyKeyboardRemove",
            "pyrogram.ForceReply"
        ] = None
    ) -> "Message":
        """Bound method *reply_game* of :obj:`Message`.

        Use as a shortcut for:

        .. code-block:: python

            client.send_game(
                chat_id=message.chat.id,
                game_short_name="lumberjack"
            )

        Example:
            .. code-block:: python

                message.reply_game("lumberjack")

        Parameters:
            game_short_name (``str``):
                Short name of the game, serves as the unique identifier for the game. Set up your games via Botfather.

            quote (``bool``, *optional*):
                If ``True``, the message will be sent as a reply to this message.
                If *reply_to_message_id* is passed, this parameter will be ignored.
                Defaults to ``True`` in group chats and ``False`` in private chats.

            disable_notification (``bool``, *optional*):
                Sends the message silently.
                Users will receive a notification with no sound.

            reply_to_message_id (``int``, *optional*):
                If the message is a reply, ID of the original message.

            reply_markup (:obj:`InlineKeyboardMarkup`, *optional*):
                An object for an inline keyboard. If empty, one ‘Play game_title’ button will be shown automatically.
                If not empty, the first button must launch the game.

        Returns:
            On success, the sent :obj:`Message` is returned.

        Raises:
            RPCError: In case of a Telegram RPC error.
        """
        if quote is None:
            quote = self.chat.type != "private"

        if reply_to_message_id is None and quote:
            reply_to_message_id = self.message_id

        return await self._client.send_game(
            chat_id=self.chat.id,
            game_short_name=game_short_name,
            disable_notification=disable_notification,
            reply_to_message_id=reply_to_message_id,
            reply_markup=reply_markup
        )

    async def reply_inline_bot_result(
        self,
        query_id: int,
        result_id: str,
        quote: bool = None,
        disable_notification: bool = None,
        reply_to_message_id: int = None,
        hide_via: bool = None
    ) -> "Message":
        """Bound method *reply_inline_bot_result* of :obj:`Message`.

        Use as a shortcut for:

        .. code-block:: python

            client.send_inline_bot_result(
                chat_id=message.chat.id,
                query_id=query_id,
                result_id=result_id
            )

        Example:
            .. code-block:: python

                message.reply_inline_bot_result(query_id, result_id)

        Parameters:
            query_id (``int``):
                Unique identifier for the answered query.

            result_id (``str``):
                Unique identifier for the result that was chosen.

            quote (``bool``, *optional*):
                If ``True``, the message will be sent as a reply to this message.
                If *reply_to_message_id* is passed, this parameter will be ignored.
                Defaults to ``True`` in group chats and ``False`` in private chats.

            disable_notification (``bool``, *optional*):
                Sends the message silently.
                Users will receive a notification with no sound.

            reply_to_message_id (``bool``, *optional*):
                If the message is a reply, ID of the original message.

            hide_via (``bool``):
                Sends the message with *via @bot* hidden.

        Returns:
            On success, the sent Message is returned.

        Raises:
            RPCError: In case of a Telegram RPC error.
        """
        if quote is None:
            quote = self.chat.type != "private"

        if reply_to_message_id is None and quote:
            reply_to_message_id = self.message_id

        return await self._client.send_inline_bot_result(
            chat_id=self.chat.id,
            query_id=query_id,
            result_id=result_id,
            disable_notification=disable_notification,
            reply_to_message_id=reply_to_message_id,
            hide_via=hide_via
        )

    async def reply_location(
        self,
        latitude: float,
        longitude: float,
        quote: bool = None,
        disable_notification: bool = None,
        reply_to_message_id: int = None,
        reply_markup: Union[
            "pyrogram.InlineKeyboardMarkup",
            "pyrogram.ReplyKeyboardMarkup",
            "pyrogram.ReplyKeyboardRemove",
            "pyrogram.ForceReply"
        ] = None
    ) -> "Message":
        """Bound method *reply_location* of :obj:`Message`.

        Use as a shortcut for:

        .. code-block:: python

            client.send_location(
                chat_id=message.chat.id,
                latitude=41.890251,
                longitude=12.492373
            )

        Example:
            .. code-block:: python

                message.reply_location(41.890251, 12.492373)

        Parameters:
            latitude (``float``):
                Latitude of the location.

            longitude (``float``):
                Longitude of the location.

            quote (``bool``, *optional*):
                If ``True``, the message will be sent as a reply to this message.
                If *reply_to_message_id* is passed, this parameter will be ignored.
                Defaults to ``True`` in group chats and ``False`` in private chats.

            disable_notification (``bool``, *optional*):
                Sends the message silently.
                Users will receive a notification with no sound.

            reply_to_message_id (``int``, *optional*):
                If the message is a reply, ID of the original message

            reply_markup (:obj:`InlineKeyboardMarkup` | :obj:`ReplyKeyboardMarkup` | :obj:`ReplyKeyboardRemove` | :obj:`ForceReply`, *optional*):
                Additional interface options. An object for an inline keyboard, custom reply keyboard,
                instructions to remove reply keyboard or to force a reply from the user.

        Returns:
            On success, the sent :obj:`Message` is returned.

        Raises:
            RPCError: In case of a Telegram RPC error.
        """
        if quote is None:
            quote = self.chat.type != "private"

        if reply_to_message_id is None and quote:
            reply_to_message_id = self.message_id

        return await self._client.send_location(
            chat_id=self.chat.id,
            latitude=latitude,
            longitude=longitude,
            disable_notification=disable_notification,
            reply_to_message_id=reply_to_message_id,
            reply_markup=reply_markup
        )

    async def reply_media_group(
        self,
        media: List[Union["pyrogram.InputMediaPhoto", "pyrogram.InputMediaVideo"]],
        quote: bool = None,
        disable_notification: bool = None,
        reply_to_message_id: int = None
    ) -> "Message":
        """Bound method *reply_media_group* of :obj:`Message`.

        Use as a shortcut for:

        .. code-block:: python

            client.send_media_group(
                chat_id=message.chat.id,
                media=list_of_media
            )

        Example:
            .. code-block:: python

                message.reply_media_group(list_of_media)

        Parameters:
            media (``list``):
                A list containing either :obj:`InputMediaPhoto <pyrogram.InputMediaPhoto>` or
                :obj:`InputMediaVideo <pyrogram.InputMediaVideo>` objects
                describing photos and videos to be sent, must include 2–10 items.

            quote (``bool``, *optional*):
                If ``True``, the message will be sent as a reply to this message.
                If *reply_to_message_id* is passed, this parameter will be ignored.
                Defaults to ``True`` in group chats and ``False`` in private chats.

            disable_notification (``bool``, *optional*):
                Sends the message silently.
                Users will receive a notification with no sound.

            reply_to_message_id (``int``, *optional*):
                If the message is a reply, ID of the original message.

        Returns:
            On success, a :obj:`Messages` object is returned containing all the
            single messages sent.

        Raises:
            RPCError: In case of a Telegram RPC error.
        """
        if quote is None:
            quote = self.chat.type != "private"

        if reply_to_message_id is None and quote:
            reply_to_message_id = self.message_id

        return await self._client.send_media_group(
            chat_id=self.chat.id,
            media=media,
            disable_notification=disable_notification,
            reply_to_message_id=reply_to_message_id
        )

    async def reply_photo(
        self,
        photo: str,
        quote: bool = None,
        caption: str = "",
        parse_mode: str = "",
        ttl_seconds: int = None,
        disable_notification: bool = None,
        reply_to_message_id: int = None,
        reply_markup: Union[
            "pyrogram.InlineKeyboardMarkup",
            "pyrogram.ReplyKeyboardMarkup",
            "pyrogram.ReplyKeyboardRemove",
            "pyrogram.ForceReply"
        ] = None,
        progress: callable = None,
        progress_args: tuple = ()
    ) -> "Message":
        """Bound method *reply_photo* of :obj:`Message`.

        Use as a shortcut for:

        .. code-block:: python

            client.send_photo(
                chat_id=message.chat.id,
                photo=photo
            )

        Example:
            .. code-block:: python

                message.reply_photo(photo)

        Parameters:
            photo (``str``):
                Photo to send.
                Pass a file_id as string to send a photo that exists on the Telegram servers,
                pass an HTTP URL as a string for Telegram to get a photo from the Internet, or
                pass a file path as string to upload a new photo that exists on your local machine.

            quote (``bool``, *optional*):
                If ``True``, the message will be sent as a reply to this message.
                If *reply_to_message_id* is passed, this parameter will be ignored.
                Defaults to ``True`` in group chats and ``False`` in private chats.

            caption (``bool``, *optional*):
                Photo caption, 0-1024 characters.

            parse_mode (``str``, *optional*):
                Pass "markdown" or "html" if you want Telegram apps to show bold, italic, fixed-width text or inline
                URLs in your caption. Defaults to "markdown".

            ttl_seconds (``int``, *optional*):
                Self-Destruct Timer.
                If you set a timer, the photo will self-destruct in *ttl_seconds*
                seconds after it was viewed.

            disable_notification (``bool``, *optional*):
                Sends the message silently.
                Users will receive a notification with no sound.

            reply_to_message_id (``int``, *optional*):
                If the message is a reply, ID of the original message.

            reply_markup (:obj:`InlineKeyboardMarkup` | :obj:`ReplyKeyboardMarkup` | :obj:`ReplyKeyboardRemove` | :obj:`ForceReply`, *optional*):
                Additional interface options. An object for an inline keyboard, custom reply keyboard,
                instructions to remove reply keyboard or to force a reply from the user.

            progress (``callable``, *optional*):
                Pass a callback function to view the upload progress.
                The function must take *(client, current, total, \*args)* as positional arguments (look at the section
                below for a detailed description).

            progress_args (``tuple``, *optional*):
                Extra custom arguments for the progress callback function. Useful, for example, if you want to pass
                a chat_id and a message_id in order to edit a message with the updated progress.

        Other Parameters:
            client (:obj:`Client`):
                The Client itself, useful when you want to call other API methods inside the callback function.

            current (``int``):
                The amount of bytes uploaded so far.

            total (``int``):
                The size of the file.

            *args (``tuple``, *optional*):
                Extra custom arguments as defined in the *progress_args* parameter.
                You can either keep *\*args* or add every single extra argument in your function signature.

        Returns:
            On success, the sent :obj:`Message` is returned.
            In case the upload is deliberately stopped with :meth:`~Client.stop_transmission`, None is returned instead.

        Raises:
            RPCError: In case of a Telegram RPC error.
        """
        if quote is None:
            quote = self.chat.type != "private"

        if reply_to_message_id is None and quote:
            reply_to_message_id = self.message_id

        return await self._client.send_photo(
            chat_id=self.chat.id,
            photo=photo,
            caption=caption,
            parse_mode=parse_mode,
            ttl_seconds=ttl_seconds,
            disable_notification=disable_notification,
            reply_to_message_id=reply_to_message_id,
            reply_markup=reply_markup,
            progress=progress,
            progress_args=progress_args
        )

    async def reply_poll(
        self,
        question: str,
        options: List[str],
        quote: bool = None,
        disable_notification: bool = None,
        reply_to_message_id: int = None,
        reply_markup: Union[
            "pyrogram.InlineKeyboardMarkup",
            "pyrogram.ReplyKeyboardMarkup",
            "pyrogram.ReplyKeyboardRemove",
            "pyrogram.ForceReply"
        ] = None
    ) -> "Message":
        """Bound method *reply_poll* of :obj:`Message`.

        Use as a shortcut for:

        .. code-block:: python

            client.send_poll(
                chat_id=message.chat.id,
                question="Is Pyrogram the best?",
                options=["Yes", "Yes"]
            )

        Example:
            .. code-block:: python

                message.reply_poll("Is Pyrogram the best?", ["Yes", "Yes"])

        Parameters:
            question (``str``):
                The poll question, as string.

            options (List of ``str``):
                The poll options, as list of strings (2 to 10 options are allowed).

            quote (``bool``, *optional*):
                If ``True``, the message will be sent as a reply to this message.
                If *reply_to_message_id* is passed, this parameter will be ignored.
                Defaults to ``True`` in group chats and ``False`` in private chats.

            disable_notification (``bool``, *optional*):
                Sends the message silently.
                Users will receive a notification with no sound.

            reply_to_message_id (``int``, *optional*):
                If the message is a reply, ID of the original message.

            reply_markup (:obj:`InlineKeyboardMarkup` | :obj:`ReplyKeyboardMarkup` | :obj:`ReplyKeyboardRemove` | :obj:`ForceReply`, *optional*):
                Additional interface options. An object for an inline keyboard, custom reply keyboard,
                instructions to remove reply keyboard or to force a reply from the user.

        Returns:
            On success, the sent :obj:`Message` is returned.

        Raises:
            RPCError: In case of a Telegram RPC error.
        """
        if quote is None:
            quote = self.chat.type != "private"

        if reply_to_message_id is None and quote:
            reply_to_message_id = self.message_id

        return await self._client.send_poll(
            chat_id=self.chat.id,
            question=question,
            options=options,
            disable_notification=disable_notification,
            reply_to_message_id=reply_to_message_id,
            reply_markup=reply_markup
        )

    async def reply_sticker(
        self,
        sticker: str,
        quote: bool = None,
        disable_notification: bool = None,
        reply_to_message_id: int = None,
        reply_markup: Union[
            "pyrogram.InlineKeyboardMarkup",
            "pyrogram.ReplyKeyboardMarkup",
            "pyrogram.ReplyKeyboardRemove",
            "pyrogram.ForceReply"
        ] = None,
        progress: callable = None,
        progress_args: tuple = ()
    ) -> "Message":
        """Bound method *reply_sticker* of :obj:`Message`.

        Use as a shortcut for:

        .. code-block:: python

            client.send_sticker(
                chat_id=message.chat.id,
                sticker=sticker
            )

        Example:
            .. code-block:: python

                message.reply_sticker(sticker)

        Parameters:
            sticker (``str``):
                Sticker to send.
                Pass a file_id as string to send a sticker that exists on the Telegram servers,
                pass an HTTP URL as a string for Telegram to get a .webp sticker file from the Internet, or
                pass a file path as string to upload a new sticker that exists on your local machine.

            quote (``bool``, *optional*):
                If ``True``, the message will be sent as a reply to this message.
                If *reply_to_message_id* is passed, this parameter will be ignored.
                Defaults to ``True`` in group chats and ``False`` in private chats.

            disable_notification (``bool``, *optional*):
                Sends the message silently.
                Users will receive a notification with no sound.

            reply_to_message_id (``int``, *optional*):
                If the message is a reply, ID of the original message.

            reply_markup (:obj:`InlineKeyboardMarkup` | :obj:`ReplyKeyboardMarkup` | :obj:`ReplyKeyboardRemove` | :obj:`ForceReply`, *optional*):
                Additional interface options. An object for an inline keyboard, custom reply keyboard,
                instructions to remove reply keyboard or to force a reply from the user.

            progress (``callable``, *optional*):
                Pass a callback function to view the upload progress.
                The function must take *(client, current, total, \*args)* as positional arguments (look at the section
                below for a detailed description).

            progress_args (``tuple``, *optional*):
                Extra custom arguments for the progress callback function. Useful, for example, if you want to pass
                a chat_id and a message_id in order to edit a message with the updated progress.

        Other Parameters:
            client (:obj:`Client`):
                The Client itself, useful when you want to call other API methods inside the callback function.

            current (``int``):
                The amount of bytes uploaded so far.

            total (``int``):
                The size of the file.

            *args (``tuple``, *optional*):
                Extra custom arguments as defined in the *progress_args* parameter.
                You can either keep *\*args* or add every single extra argument in your function signature.

        Returns:
            On success, the sent :obj:`Message` is returned.
            In case the upload is deliberately stopped with :meth:`~Client.stop_transmission`, None is returned instead.

        Raises:
            RPCError: In case of a Telegram RPC error.
        """
        if quote is None:
            quote = self.chat.type != "private"

        if reply_to_message_id is None and quote:
            reply_to_message_id = self.message_id

        return await self._client.send_sticker(
            chat_id=self.chat.id,
            sticker=sticker,
            disable_notification=disable_notification,
            reply_to_message_id=reply_to_message_id,
            reply_markup=reply_markup,
            progress=progress,
            progress_args=progress_args
        )

    async def reply_venue(
        self,
        latitude: float,
        longitude: float,
        title: str,
        address: str,
        quote: bool = None,
        foursquare_id: str = "",
        foursquare_type: str = "",
        disable_notification: bool = None,
        reply_to_message_id: int = None,
        reply_markup: Union[
            "pyrogram.InlineKeyboardMarkup",
            "pyrogram.ReplyKeyboardMarkup",
            "pyrogram.ReplyKeyboardRemove",
            "pyrogram.ForceReply"
        ] = None
    ) -> "Message":
        """Bound method *reply_venue* of :obj:`Message`.

        Use as a shortcut for:

        .. code-block:: python

            client.send_venue(
                chat_id=message.chat.id,
                latitude=41.890251,
                longitude=12.492373,
                title="Coliseum",
                address="Piazza del Colosseo, 1, 00184 Roma RM"
            )

        Example:
            .. code-block:: python

                message.reply_venue(41.890251, 12.492373, "Coliseum", "Piazza del Colosseo, 1, 00184 Roma RM")

        Parameters:
            latitude (``float``):
                Latitude of the venue.

            longitude (``float``):
                Longitude of the venue.

            title (``str``):
                Name of the venue.

            address (``str``):
                Address of the venue.

            quote (``bool``, *optional*):
                If ``True``, the message will be sent as a reply to this message.
                If *reply_to_message_id* is passed, this parameter will be ignored.
                Defaults to ``True`` in group chats and ``False`` in private chats.

            foursquare_id (``str``, *optional*):
                Foursquare identifier of the venue.

            foursquare_type (``str``, *optional*):
                Foursquare type of the venue, if known.
                (For example, "arts_entertainment/default", "arts_entertainment/aquarium" or "food/icecream".)

            disable_notification (``bool``, *optional*):
                Sends the message silently.
                Users will receive a notification with no sound.

            reply_to_message_id (``int``, *optional*):
                If the message is a reply, ID of the original message

            reply_markup (:obj:`InlineKeyboardMarkup` | :obj:`ReplyKeyboardMarkup` | :obj:`ReplyKeyboardRemove` | :obj:`ForceReply`, *optional*):
                Additional interface options. An object for an inline keyboard, custom reply keyboard,
                instructions to remove reply keyboard or to force a reply from the user.

        Returns:
            On success, the sent :obj:`Message` is returned.

        Raises:
            RPCError: In case of a Telegram RPC error.
        """
        if quote is None:
            quote = self.chat.type != "private"

        if reply_to_message_id is None and quote:
            reply_to_message_id = self.message_id

        return await self._client.send_venue(
            chat_id=self.chat.id,
            latitude=latitude,
            longitude=longitude,
            title=title,
            address=address,
            foursquare_id=foursquare_id,
            foursquare_type=foursquare_type,
            disable_notification=disable_notification,
            reply_to_message_id=reply_to_message_id,
            reply_markup=reply_markup
        )

    async def reply_video(
        self,
        video: str,
        quote: bool = None,
        caption: str = "",
        parse_mode: str = "",
        duration: int = 0,
        width: int = 0,
        height: int = 0,
        thumb: str = None,
        supports_streaming: bool = True,
        disable_notification: bool = None,
        reply_to_message_id: int = None,
        reply_markup: Union[
            "pyrogram.InlineKeyboardMarkup",
            "pyrogram.ReplyKeyboardMarkup",
            "pyrogram.ReplyKeyboardRemove",
            "pyrogram.ForceReply"
        ] = None,
        progress: callable = None,
        progress_args: tuple = ()
    ) -> "Message":
        """Bound method *reply_video* of :obj:`Message`.

        Use as a shortcut for:

        .. code-block:: python

            client.send_video(
                chat_id=message.chat.id,
                video=video
            )

        Example:
            .. code-block:: python

                message.reply_video(video)

        Parameters:
            video (``str``):
                Video to send.
                Pass a file_id as string to send a video that exists on the Telegram servers,
                pass an HTTP URL as a string for Telegram to get a video from the Internet, or
                pass a file path as string to upload a new video that exists on your local machine.

            quote (``bool``, *optional*):
                If ``True``, the message will be sent as a reply to this message.
                If *reply_to_message_id* is passed, this parameter will be ignored.
                Defaults to ``True`` in group chats and ``False`` in private chats.

            caption (``str``, *optional*):
                Video caption, 0-1024 characters.

            parse_mode (``str``, *optional*):
                Pass "markdown" or "html" if you want Telegram apps to show bold, italic, fixed-width text or inline
                URLs in your caption. Defaults to "markdown".

            duration (``int``, *optional*):
                Duration of sent video in seconds.

            width (``int``, *optional*):
                Video width.

            height (``int``, *optional*):
                Video height.

            thumb (``str``, *optional*):
                Thumbnail of the video sent.
                The thumbnail should be in JPEG format and less than 200 KB in size.
                A thumbnail's width and height should not exceed 320 pixels.
                Thumbnails can't be reused and can be only uploaded as a new file.

            supports_streaming (``bool``, *optional*):
                Pass True, if the uploaded video is suitable for streaming.

            disable_notification (``bool``, *optional*):
                Sends the message silently.
                Users will receive a notification with no sound.

            reply_to_message_id (``int``, *optional*):
                If the message is a reply, ID of the original message.

            reply_markup (:obj:`InlineKeyboardMarkup` | :obj:`ReplyKeyboardMarkup` | :obj:`ReplyKeyboardRemove` | :obj:`ForceReply`, *optional*):
                Additional interface options. An object for an inline keyboard, custom reply keyboard,
                instructions to remove reply keyboard or to force a reply from the user.

            progress (``callable``, *optional*):
                Pass a callback function to view the upload progress.
                The function must take *(client, current, total, \*args)* as positional arguments (look at the section
                below for a detailed description).

            progress_args (``tuple``, *optional*):
                Extra custom arguments for the progress callback function. Useful, for example, if you want to pass
                a chat_id and a message_id in order to edit a message with the updated progress.

        Other Parameters:
            client (:obj:`Client`):
                The Client itself, useful when you want to call other API methods inside the callback function.

            current (``int``):
                The amount of bytes uploaded so far.

            total (``int``):
                The size of the file.

            *args (``tuple``, *optional*):
                Extra custom arguments as defined in the *progress_args* parameter.
                You can either keep *\*args* or add every single extra argument in your function signature.

        Returns:
            On success, the sent :obj:`Message` is returned.
            In case the upload is deliberately stopped with :meth:`~Client.stop_transmission`, None is returned instead.

        Raises:
            RPCError: In case of a Telegram RPC error.
        """
        if quote is None:
            quote = self.chat.type != "private"

        if reply_to_message_id is None and quote:
            reply_to_message_id = self.message_id

        return await self._client.send_video(
            chat_id=self.chat.id,
            video=video,
            caption=caption,
            parse_mode=parse_mode,
            duration=duration,
            width=width,
            height=height,
            thumb=thumb,
            supports_streaming=supports_streaming,
            disable_notification=disable_notification,
            reply_to_message_id=reply_to_message_id,
            reply_markup=reply_markup,
            progress=progress,
            progress_args=progress_args
        )

    async def reply_video_note(
        self,
        video_note: str,
        quote: bool = None,
        duration: int = 0,
        length: int = 1,
        thumb: str = None,
        disable_notification: bool = None,
        reply_to_message_id: int = None,
        reply_markup: Union[
            "pyrogram.InlineKeyboardMarkup",
            "pyrogram.ReplyKeyboardMarkup",
            "pyrogram.ReplyKeyboardRemove",
            "pyrogram.ForceReply"
        ] = None,
        progress: callable = None,
        progress_args: tuple = ()
    ) -> "Message":
        """Bound method *reply_video_note* of :obj:`Message`.

        Use as a shortcut for:

        .. code-block:: python

            client.send_video_note(
                chat_id=message.chat.id,
                video_note=video_note
            )

        Example:
            .. code-block:: python

                message.reply_video_note(video_note)

        Parameters:
            video_note (``str``):
                Video note to send.
                Pass a file_id as string to send a video note that exists on the Telegram servers, or
                pass a file path as string to upload a new video note that exists on your local machine.
                Sending video notes by a URL is currently unsupported.

            quote (``bool``, *optional*):
                If ``True``, the message will be sent as a reply to this message.
                If *reply_to_message_id* is passed, this parameter will be ignored.
                Defaults to ``True`` in group chats and ``False`` in private chats.

            duration (``int``, *optional*):
                Duration of sent video in seconds.

            length (``int``, *optional*):
                Video width and height.

            thumb (``str``, *optional*):
                Thumbnail of the video sent.
                The thumbnail should be in JPEG format and less than 200 KB in size.
                A thumbnail's width and height should not exceed 320 pixels.
                Thumbnails can't be reused and can be only uploaded as a new file.

            disable_notification (``bool``, *optional*):
                Sends the message silently.
                Users will receive a notification with no sound.

            reply_to_message_id (``int``, *optional*):
                If the message is a reply, ID of the original message

            reply_markup (:obj:`InlineKeyboardMarkup` | :obj:`ReplyKeyboardMarkup` | :obj:`ReplyKeyboardRemove` | :obj:`ForceReply`, *optional*):
                Additional interface options. An object for an inline keyboard, custom reply keyboard,
                instructions to remove reply keyboard or to force a reply from the user.

            progress (``callable``, *optional*):
                Pass a callback function to view the upload progress.
                The function must take *(client, current, total, \*args)* as positional arguments (look at the section
                below for a detailed description).

            progress_args (``tuple``, *optional*):
                Extra custom arguments for the progress callback function. Useful, for example, if you want to pass
                a chat_id and a message_id in order to edit a message with the updated progress.

        Other Parameters:
            client (:obj:`Client`):
                The Client itself, useful when you want to call other API methods inside the callback function.

            current (``int``):
                The amount of bytes uploaded so far.

            total (``int``):
                The size of the file.

            *args (``tuple``, *optional*):
                Extra custom arguments as defined in the *progress_args* parameter.
                You can either keep *\*args* or add every single extra argument in your function signature.

        Returns:
            On success, the sent :obj:`Message` is returned.
            In case the upload is deliberately stopped with :meth:`~Client.stop_transmission`, None is returned instead.

        Raises:
            RPCError: In case of a Telegram RPC error.
        """
        if quote is None:
            quote = self.chat.type != "private"

        if reply_to_message_id is None and quote:
            reply_to_message_id = self.message_id

        return await self._client.send_video_note(
            chat_id=self.chat.id,
            video_note=video_note,
            duration=duration,
            length=length,
            thumb=thumb,
            disable_notification=disable_notification,
            reply_to_message_id=reply_to_message_id,
            reply_markup=reply_markup,
            progress=progress,
            progress_args=progress_args
        )

    async def reply_voice(
        self,
        voice: str,
        quote: bool = None,
        caption: str = "",
        parse_mode: str = "",
        duration: int = 0,
        disable_notification: bool = None,
        reply_to_message_id: int = None,
        reply_markup: Union[
            "pyrogram.InlineKeyboardMarkup",
            "pyrogram.ReplyKeyboardMarkup",
            "pyrogram.ReplyKeyboardRemove",
            "pyrogram.ForceReply"
        ] = None,
        progress: callable = None,
        progress_args: tuple = ()
    ) -> "Message":
        """Bound method *reply_voice* of :obj:`Message`.

        Use as a shortcut for:

        .. code-block:: python

            client.send_voice(
                chat_id=message.chat.id,
                voice=voice
            )

        Example:
            .. code-block:: python

                message.reply_voice(voice)

        Parameters:
            voice (``str``):
                Audio file to send.
                Pass a file_id as string to send an audio that exists on the Telegram servers,
                pass an HTTP URL as a string for Telegram to get an audio from the Internet, or
                pass a file path as string to upload a new audio that exists on your local machine.

            quote (``bool``, *optional*):
                If ``True``, the message will be sent as a reply to this message.
                If *reply_to_message_id* is passed, this parameter will be ignored.
                Defaults to ``True`` in group chats and ``False`` in private chats.

            caption (``str``, *optional*):
                Voice message caption, 0-1024 characters.

            parse_mode (``str``, *optional*):
                Pass "markdown" or "html" if you want Telegram apps to show bold, italic, fixed-width text or inline
                URLs in your caption. Defaults to "markdown".

            duration (``int``, *optional*):
                Duration of the voice message in seconds.

            disable_notification (``bool``, *optional*):
                Sends the message silently.
                Users will receive a notification with no sound.

            reply_to_message_id (``int``, *optional*):
                If the message is a reply, ID of the original message

            reply_markup (:obj:`InlineKeyboardMarkup` | :obj:`ReplyKeyboardMarkup` | :obj:`ReplyKeyboardRemove` | :obj:`ForceReply`, *optional*):
                Additional interface options. An object for an inline keyboard, custom reply keyboard,
                instructions to remove reply keyboard or to force a reply from the user.

            progress (``callable``, *optional*):
                Pass a callback function to view the upload progress.
                The function must take *(client, current, total, \*args)* as positional arguments (look at the section
                below for a detailed description).

            progress_args (``tuple``, *optional*):
                Extra custom arguments for the progress callback function. Useful, for example, if you want to pass
                a chat_id and a message_id in order to edit a message with the updated progress.

        Other Parameters:
            client (:obj:`Client`):
                The Client itself, useful when you want to call other API methods inside the callback function.

            current (``int``):
                The amount of bytes uploaded so far.

            total (``int``):
                The size of the file.

            *args (``tuple``, *optional*):
                Extra custom arguments as defined in the *progress_args* parameter.
                You can either keep *\*args* or add every single extra argument in your function signature.

        Returns:
            On success, the sent :obj:`Message` is returned.
            In case the upload is deliberately stopped with :meth:`~Client.stop_transmission`, None is returned instead.

        Raises:
            RPCError: In case of a Telegram RPC error.
        """
        if quote is None:
            quote = self.chat.type != "private"

        if reply_to_message_id is None and quote:
            reply_to_message_id = self.message_id

        return await self._client.send_voice(
            chat_id=self.chat.id,
            voice=voice,
            caption=caption,
            parse_mode=parse_mode,
            duration=duration,
            disable_notification=disable_notification,
            reply_to_message_id=reply_to_message_id,
            reply_markup=reply_markup,
            progress=progress,
            progress_args=progress_args
        )

<<<<<<< HEAD
    async def edit(
=======
    def edit_text(
>>>>>>> f16ca8b9
        self,
        text: str,
        parse_mode: str = "",
        disable_web_page_preview: bool = None,
        reply_markup: "pyrogram.InlineKeyboardMarkup" = None
    ) -> "Message":
        """Bound method *edit_text* of :obj:`Message`.

        Use as a shortcut for:

        .. code-block:: python

            client.edit_message_text(
                chat_id=message.chat.id,
                message_id=message.message_id,
                text="hello"
            )

        Example:
            .. code-block:: python

                message.edit_text("hello")

        Parameters:
            text (``str``):
                New text of the message.

            parse_mode (``str``, *optional*):
                Pass "markdown" or "html" if you want Telegram apps to show bold, italic, fixed-width text or inline
                URLs in your message. Defaults to "markdown".

            disable_web_page_preview (``bool``, *optional*):
                Disables link previews for links in this message.

            reply_markup (:obj:`InlineKeyboardMarkup`, *optional*):
                An InlineKeyboardMarkup object.

        Returns:
            On success, the edited :obj:`Message` is returned.

        Raises:
            RPCError: In case of a Telegram RPC error.
        """
        return await self._client.edit_message_text(
            chat_id=self.chat.id,
            message_id=self.message_id,
            text=text,
            parse_mode=parse_mode,
            disable_web_page_preview=disable_web_page_preview,
            reply_markup=reply_markup
        )

    async def edit_caption(
        self,
        caption: str,
        parse_mode: str = "",
        reply_markup: "pyrogram.InlineKeyboardMarkup" = None
    ) -> "Message":
        """Bound method *edit_caption* of :obj:`Message`.

        Use as a shortcut for:

        .. code-block:: python

            client.edit_message_caption(
                chat_id=message.chat.id,
                message_id=message.message_id,
                caption="hello"
            )

        Example:
            .. code-block:: python

                message.edit_caption("hello")

        Parameters:
            caption (``str``):
                New caption of the message.

            parse_mode (``str``, *optional*):
                Pass "markdown" or "html" if you want Telegram apps to show bold, italic, fixed-width text or inline
                URLs in your message. Defaults to "markdown".

            reply_markup (:obj:`InlineKeyboardMarkup`, *optional*):
                An InlineKeyboardMarkup object.

        Returns:
            On success, the edited :obj:`Message` is returned.

        Raises:
            RPCError: In case of a Telegram RPC error.
        """
        return await self._client.edit_message_caption(
            chat_id=self.chat.id,
            message_id=self.message_id,
            caption=caption,
            parse_mode=parse_mode,
            reply_markup=reply_markup
        )

<<<<<<< HEAD
    async def edit_media(self, media: InputMedia, reply_markup: "pyrogram.InlineKeyboardMarkup" = None) -> "Message":
        """Bound method *edit_media* :obj:`Message <pyrogram.Message>`.
=======
    def edit_media(self, media: InputMedia, reply_markup: "pyrogram.InlineKeyboardMarkup" = None) -> "Message":
        """Bound method *edit_media* of :obj:`Message`.
>>>>>>> f16ca8b9

        Use as a shortcut for:

        .. code-block:: python

            client.edit_message_media(
                chat_id=message.chat.id,
                message_id=message.message_id,
                media=media
            )

        Example:
            .. code-block:: python

                message.edit_media(media)

        Parameters:
            media (:obj:`InputMedia`):
                One of the InputMedia objects describing an animation, audio, document, photo or video.

            reply_markup (:obj:`InlineKeyboardMarkup`, *optional*):
                An InlineKeyboardMarkup object.

        Returns:
            On success, the edited :obj:`Message` is returned.

        Raises:
            RPCError: In case of a Telegram RPC error.
        """
        return await self._client.edit_message_media(
            chat_id=self.chat.id,
            message_id=self.message_id,
            media=media,
            reply_markup=reply_markup
        )

<<<<<<< HEAD
    async def edit_reply_markup(self, reply_markup: "pyrogram.InlineKeyboardMarkup" = None) -> "Message":
        """Bound method *edit_reply_markup* :obj:`Message <pyrogram.Message>`.
=======
    def edit_reply_markup(self, reply_markup: "pyrogram.InlineKeyboardMarkup" = None) -> "Message":
        """Bound method *edit_reply_markup* of :obj:`Message`.
>>>>>>> f16ca8b9

        Use as a shortcut for:

        .. code-block:: python

            client.edit_message_reply_markup(
                chat_id=message.chat.id,
                message_id=message.message_id,
                reply_markup=inline_reply_markup
            )

        Example:
            .. code-block:: python

                message.edit_reply_markup(inline_reply_markup)

        Parameters:
            reply_markup (:obj:`InlineKeyboardMarkup`):
                An InlineKeyboardMarkup object.

        Returns:
            On success, if edited message is sent by the bot, the edited
            :obj:`Message` is returned, otherwise True is returned.

        Raises:
            RPCError: In case of a Telegram RPC error.
        """
        return await self._client.edit_message_reply_markup(
            chat_id=self.chat.id,
            message_id=self.message_id,
            reply_markup=reply_markup
        )

    async def forward(
        self,
        chat_id: int or str,
        disable_notification: bool = None,
        as_copy: bool = False,
        remove_caption: bool = False
    ) -> "Message":
        """Bound method *forward* of :obj:`Message`.

        Use as a shortcut for:

        .. code-block:: python

            client.forward_messages(
                chat_id=chat_id,
                from_chat_id=message.chat.id,
                message_ids=message.message_id
            )

        Example:
            .. code-block:: python

                message.forward(chat_id)

        Parameters:
            chat_id (``int`` | ``str``):
                Unique identifier (int) or username (str) of the target chat.
                For your personal cloud (Saved Messages) you can simply use "me" or "self".
                For a contact that exists in your Telegram address book you can use his phone number (str).

            disable_notification (``bool``, *optional*):
                Sends the message silently.
                Users will receive a notification with no sound.

            as_copy (``bool``, *optional*):
                Pass True to forward messages without the forward header (i.e.: send a copy of the message content).
                Defaults to False.

            remove_caption (``bool``, *optional*):
                If set to True and *as_copy* is enabled as well, media captions are not preserved when copying the
                message. Has no effect if *as_copy* is not enabled.
                Defaults to False.

        Returns:
            On success, the forwarded Message is returned.

        Raises:
            RPCError: In case of a Telegram RPC error.
        """
        if as_copy:
            if self.service:
                raise ValueError("Unable to copy service messages")

            if self.game and not self._client.is_bot:
                raise ValueError("Users cannot send messages with Game media type")

            # TODO: Improve markdown parser. Currently html appears to be more stable, thus we use it here because users
            #       can"t choose.

            if self.text:
                return await self._client.send_message(
                    chat_id,
                    text=self.text.html,
                    parse_mode="html",
                    disable_web_page_preview=not self.web_page,
                    disable_notification=disable_notification
                )
            elif self.media:
                caption = self.caption.html if self.caption and not remove_caption else None

                send_media = partial(
                    self._client.send_cached_media,
                    chat_id=chat_id,
                    disable_notification=disable_notification
                )

                if self.photo:
                    file_id = self.photo.file_id
                elif self.audio:
                    file_id = self.audio.file_id
                elif self.document:
                    file_id = self.document.file_id
                elif self.video:
                    file_id = self.video.file_id
                elif self.animation:
                    file_id = self.animation.file_id
                elif self.voice:
                    file_id = self.voice.file_id
                elif self.sticker:
                    file_id = self.sticker.file_id
                elif self.video_note:
                    file_id = self.video_note.file_id
                elif self.contact:
                    return await self._client.send_contact(
                        chat_id,
                        phone_number=self.contact.phone_number,
                        first_name=self.contact.first_name,
                        last_name=self.contact.last_name,
                        vcard=self.contact.vcard,
                        disable_notification=disable_notification
                    )
                elif self.location:
                    return await self._client.send_location(
                        chat_id,
                        latitude=self.location.latitude,
                        longitude=self.location.longitude,
                        disable_notification=disable_notification
                    )
                elif self.venue:
                    return await self._client.send_venue(
                        chat_id,
                        latitude=self.venue.location.latitude,
                        longitude=self.venue.location.longitude,
                        title=self.venue.title,
                        address=self.venue.address,
                        foursquare_id=self.venue.foursquare_id,
                        foursquare_type=self.venue.foursquare_type,
                        disable_notification=disable_notification
                    )
                elif self.poll:
                    return await self._client.send_poll(
                        chat_id,
                        question=self.poll.question,
                        options=[opt.text for opt in self.poll.options],
                        disable_notification=disable_notification
                    )
                elif self.game:
                    return await self._client.send_game(
                        chat_id,
                        game_short_name=self.game.short_name,
                        disable_notification=disable_notification
                    )
                else:
                    raise ValueError("Unknown media type")

                if self.sticker or self.video_note:  # Sticker and VideoNote should have no caption
                    return await send_media(file_id=file_id)
                else:
                    return await send_media(file_id=file_id, caption=caption, parse_mode="html")
            else:
                raise ValueError("Can't copy this message")
        else:
            return await self._client.forward_messages(
                chat_id=chat_id,
                from_chat_id=self.chat.id,
                message_ids=self.message_id,
                disable_notification=disable_notification
            )

<<<<<<< HEAD
    async def delete(self, revoke: bool = True):
        """Bound method *delete* :obj:`Message <pyrogram.Message>`.
=======
    def delete(self, revoke: bool = True):
        """Bound method *delete* of :obj:`Message`.
>>>>>>> f16ca8b9

        Use as a shortcut for:

        .. code-block:: python

            client.delete_messages(
                chat_id=chat_id,
                message_ids=message.message_id
            )

        Example:
            .. code-block:: python

                message.delete()

        Parameters:
            revoke (``bool``, *optional*):
                Deletes messages on both parts.
                This is only for private cloud chats and normal groups, messages on
                channels and supergroups are always revoked (i.e.: deleted for everyone).
                Defaults to True.

        Returns:
            True on success, False otherwise.

        Raises:
            RPCError: In case of a Telegram RPC error.
        """
        return await self._client.delete_messages(
            chat_id=self.chat.id,
            message_ids=self.message_id,
            revoke=revoke
        )

<<<<<<< HEAD
    async def click(self, x: int or str, y: int = 0, quote: bool = None, timeout: int = 10):
        """Bound method *click* :obj:`Message <pyrogram.Message>`.
=======
    def click(self, x: int or str, y: int = 0, quote: bool = None, timeout: int = 10):
        """Bound method *click* of :obj:`Message`.
>>>>>>> f16ca8b9

        Use as a shortcut for clicking a button attached to the message instead of:

        - Clicking inline buttons:

        .. code-block:: python

            client.request_callback_answer(
                chat_id=message.chat.id,
                message_id=message.message_id,
                callback_data=message.reply_markup[i][j].callback_data
            )

        - Clicking normal buttons:

        .. code-block:: python

            client.send_message(
                chat_id=message.chat.id,
                text=message.reply_markup[i][j].text
            )

        Example:
            This method can be used in three different ways:

            1.  Pass one integer argument only (e.g.: ``.click(2)``, to click a button at index 2).
                Buttons are counted left to right, starting from the top.

            2.  Pass two integer arguments (e.g.: ``.click(1, 0)``, to click a button at position (1, 0)).
                The origin (0, 0) is top-left.

            3.  Pass one string argument only (e.g.: ``.click("Settings")``, to click a button by using its label).
                Only the first matching button will be pressed.

        Parameters:
            x (``int`` | ``str``):
                Used as integer index, integer abscissa (in pair with y) or as string label.
                Defaults to 0 (first button).

            y (``int``, *optional*):
                Used as ordinate only (in pair with x).

            quote (``bool``, *optional*):
                Useful for normal buttons only, where pressing it will result in a new message sent.
                If ``True``, the message will be sent as a reply to this message.
                Defaults to ``True`` in group chats and ``False`` in private chats.

            timeout (``int``, *optional*):
                Timeout in seconds.

        Returns:
            -   The result of :meth:`~Client.request_callback_answer` in case of inline callback button clicks.
            -   The result of :meth:`~Message.reply()` in case of normal button clicks.
            -   A string in case the inline button is a URL, a *switch_inline_query* or a
                *switch_inline_query_current_chat* button.

        Raises:
            RPCError: In case of a Telegram RPC error.
            ValueError: In case the provided index or position is out of range or the button label was not found.
            TimeoutError: In case, after clicking an inline button, the bot fails to answer within the timeout.
        """

        if isinstance(self.reply_markup, pyrogram.ReplyKeyboardMarkup):
            keyboard = self.reply_markup.keyboard
            is_inline = False
        elif isinstance(self.reply_markup, pyrogram.InlineKeyboardMarkup):
            keyboard = self.reply_markup.inline_keyboard
            is_inline = True
        else:
            raise ValueError("The message doesn't contain any keyboard")

        if isinstance(x, int) and y is None:
            try:
                button = [
                    button
                    for row in keyboard
                    for button in row
                ][x]
            except IndexError:
                raise ValueError("The button at index {} doesn't exist".format(x))
        elif isinstance(x, int) and isinstance(y, int):
            try:
                button = keyboard[y][x]
            except IndexError:
                raise ValueError("The button at position ({}, {}) doesn't exist".format(x, y))
        elif isinstance(x, str) and y is None:
            label = x.encode("utf-16", "surrogatepass").decode("utf-16")

            try:
                button = [
                    button
                    for row in keyboard
                    for button in row
                    if label == button.text
                ][0]
            except IndexError:
                raise ValueError("The button with label '{}' doesn't exists".format(x))
        else:
            raise ValueError("Invalid arguments")

        if is_inline:
            if button.callback_data:
                return await self._client.request_callback_answer(
                    chat_id=self.chat.id,
                    message_id=self.message_id,
                    callback_data=button.callback_data,
                    timeout=timeout
                )
            elif button.url:
                return button.url
            elif button.switch_inline_query:
                return button.switch_inline_query
            elif button.switch_inline_query_current_chat:
                return button.switch_inline_query_current_chat
            else:
                raise ValueError("This button is not supported yet")
        else:
            await self.reply(button, quote=quote)

    async def download(
        self,
        file_name: str = "",
        block: bool = True,
        progress: callable = None,
        progress_args: tuple = ()
    ) -> str:
        """Bound method *download* of :obj:`Message`.

        Use as a shortcut for:

        .. code-block:: python

            client.download_media(message)

        Example:
            .. code-block:: python

                message.download()

        Parameters:
            file_name (``str``, *optional*):
                A custom *file_name* to be used instead of the one provided by Telegram.
                By default, all files are downloaded in the *downloads* folder in your working directory.
                You can also specify a path for downloading files in a custom location: paths that end with "/"
                are considered directories. All non-existent folders will be created automatically.

            block (``bool``, *optional*):
                Blocks the code execution until the file has been downloaded.
                Defaults to True.

            progress (``callable``):
                Pass a callback function to view the download progress.
                The function must take *(client, current, total, \*args)* as positional arguments (look at the section
                below for a detailed description).

            progress_args (``tuple``):
                Extra custom arguments for the progress callback function. Useful, for example, if you want to pass
                a chat_id and a message_id in order to edit a message with the updated progress.

        Returns:
            On success, the absolute path of the downloaded file as string is returned, None otherwise.

        Raises:
            RPCError: In case of a Telegram RPC error.
            ``ValueError``: If the message doesn't contain any downloadable media
        """
        return await self._client.download_media(
            message=self,
            file_name=file_name,
            block=block,
            progress=progress,
            progress_args=progress_args,
        )

<<<<<<< HEAD
    async def pin(self, disable_notification: bool = None) -> "Message":
        """Bound method *pin* :obj:`Message <pyrogram.Message>`.
=======
    def pin(self, disable_notification: bool = None) -> "Message":
        """Bound method *pin* of :obj:`Message`.
>>>>>>> f16ca8b9

        Use as a shortcut for:

        .. code-block:: python

            client.pin_chat_message(
                chat_id=message.chat.id,
                message_id=message_id
            )

        Example:
            .. code-block:: python

                message.pin()

        Parameters:
            disable_notification (``bool``):
                Pass True, if it is not necessary to send a notification to all chat members about the new pinned
                message. Notifications are always disabled in channels.

        Returns:
            True on success.

        Raises:
            RPCError: In case of a Telegram RPC error.
        """
        return await self._client.pin_chat_message(
            chat_id=self.chat.id,
            message_id=self.message_id,
            disable_notification=disable_notification
        )<|MERGE_RESOLUTION|>--- conflicted
+++ resolved
@@ -651,11 +651,7 @@
 
             return parsed_message
 
-<<<<<<< HEAD
-    async def reply(
-=======
-    def reply_text(
->>>>>>> f16ca8b9
+    async def reply_text(
         self,
         text: str,
         quote: bool = None,
@@ -1080,13 +1076,8 @@
             reply_markup=reply_markup
         )
 
-<<<<<<< HEAD
     async def reply_chat_action(self, action: str) -> bool:
-        """Bound method *reply_chat_action* :obj:`Message <pyrogram.Message>`.
-=======
-    def reply_chat_action(self, action: str) -> bool:
         """Bound method *reply_chat_action* of :obj:`Message`.
->>>>>>> f16ca8b9
 
         Use as a shortcut for:
 
@@ -2365,11 +2356,7 @@
             progress_args=progress_args
         )
 
-<<<<<<< HEAD
-    async def edit(
-=======
-    def edit_text(
->>>>>>> f16ca8b9
+    async def edit_text(
         self,
         text: str,
         parse_mode: str = "",
@@ -2470,13 +2457,8 @@
             reply_markup=reply_markup
         )
 
-<<<<<<< HEAD
     async def edit_media(self, media: InputMedia, reply_markup: "pyrogram.InlineKeyboardMarkup" = None) -> "Message":
-        """Bound method *edit_media* :obj:`Message <pyrogram.Message>`.
-=======
-    def edit_media(self, media: InputMedia, reply_markup: "pyrogram.InlineKeyboardMarkup" = None) -> "Message":
         """Bound method *edit_media* of :obj:`Message`.
->>>>>>> f16ca8b9
 
         Use as a shortcut for:
 
@@ -2513,13 +2495,8 @@
             reply_markup=reply_markup
         )
 
-<<<<<<< HEAD
     async def edit_reply_markup(self, reply_markup: "pyrogram.InlineKeyboardMarkup" = None) -> "Message":
-        """Bound method *edit_reply_markup* :obj:`Message <pyrogram.Message>`.
-=======
-    def edit_reply_markup(self, reply_markup: "pyrogram.InlineKeyboardMarkup" = None) -> "Message":
         """Bound method *edit_reply_markup* of :obj:`Message`.
->>>>>>> f16ca8b9
 
         Use as a shortcut for:
 
@@ -2702,13 +2679,8 @@
                 disable_notification=disable_notification
             )
 
-<<<<<<< HEAD
     async def delete(self, revoke: bool = True):
-        """Bound method *delete* :obj:`Message <pyrogram.Message>`.
-=======
-    def delete(self, revoke: bool = True):
         """Bound method *delete* of :obj:`Message`.
->>>>>>> f16ca8b9
 
         Use as a shortcut for:
 
@@ -2743,13 +2715,8 @@
             revoke=revoke
         )
 
-<<<<<<< HEAD
     async def click(self, x: int or str, y: int = 0, quote: bool = None, timeout: int = 10):
-        """Bound method *click* :obj:`Message <pyrogram.Message>`.
-=======
-    def click(self, x: int or str, y: int = 0, quote: bool = None, timeout: int = 10):
         """Bound method *click* of :obj:`Message`.
->>>>>>> f16ca8b9
 
         Use as a shortcut for clicking a button attached to the message instead of:
 
@@ -2924,13 +2891,8 @@
             progress_args=progress_args,
         )
 
-<<<<<<< HEAD
     async def pin(self, disable_notification: bool = None) -> "Message":
-        """Bound method *pin* :obj:`Message <pyrogram.Message>`.
-=======
-    def pin(self, disable_notification: bool = None) -> "Message":
         """Bound method *pin* of :obj:`Message`.
->>>>>>> f16ca8b9
 
         Use as a shortcut for:
 
