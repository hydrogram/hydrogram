# Pyrogram - Telegram MTProto API Client Library for Python
# Copyright (C) 2017-2018 Dan Tès <https://github.com/delivrance>
#
# This file is part of Pyrogram.
#
# Pyrogram is free software: you can redistribute it and/or modify
# it under the terms of the GNU Lesser General Public License as published
# by the Free Software Foundation, either version 3 of the License, or
# (at your option) any later version.
#
# Pyrogram is distributed in the hope that it will be useful,
# but WITHOUT ANY WARRANTY; without even the implied warranty of
# MERCHANTABILITY or FITNESS FOR A PARTICULAR PURPOSE.  See the
# GNU Lesser General Public License for more details.
#
# You should have received a copy of the GNU Lesser General Public License
# along with Pyrogram.  If not, see <http://www.gnu.org/licenses/>.

from pyrogram.api.core import Object
from ..bots import InlineKeyboardMarkup, ReplyKeyboardMarkup


class Message(Object):
    """This object represents a message.

    Args:
        message_id (``int``):
            Unique message identifier inside this chat.

        date (``int``, *optional*):
            Date the message was sent in Unix time.

        chat (:obj:`Chat <pyrogram.Chat>`, *optional*):
            Conversation the message belongs to.

        from_user (:obj:`User <pyrogram.User>`, *optional*):
            Sender, empty for messages sent to channels.

        forward_from (:obj:`User <pyrogram.User>`, *optional*):
            For forwarded messages, sender of the original message.

        forward_from_chat (:obj:`Chat <pyrogram.Chat>`, *optional*):
            For messages forwarded from channels, information about the original channel.

        forward_from_message_id (``int``, *optional*):
            For messages forwarded from channels, identifier of the original message in the channel.

        forward_signature (``str``, *optional*):
            For messages forwarded from channels, signature of the post author if present.

        forward_date (``int``, *optional*):
            For forwarded messages, date the original message was sent in Unix time.

        reply_to_message (:obj:`Message <pyrogram.Message>`, *optional*):
            For replies, the original message. Note that the Message object in this field will not contain
            further reply_to_message fields even if it itself is a reply.

        mentioned (``bool``, *optional*):
            The message contains a mention.

        empty (``bool``, *optional*):
            The message is empty.
            A message can be empty in case it was deleted or you tried to retrieve a message that doesn't exist yet.

        service (``bool``, *optional*):
            The message is a service message.
            A service message has one and only one of these fields set: left_chat_member, new_chat_title,
            new_chat_photo, delete_chat_photo, group_chat_created, supergroup_chat_created, channel_chat_created,
            migrate_to_chat_id, migrate_from_chat_id, pinned_message.

        media (``bool``` *optional*):
            The message is a media message.
            A media message has one and only one of these fields set: audio, document, photo, sticker, video, animation,
            voice, video_note, contact, location, venue.

        edit_date (``int``, *optional*):
            Date the message was last edited in Unix time.

        media_group_id (``str``, *optional*):
            The unique identifier of a media message group this message belongs to.

        author_signature (``str``, *optional*):
            Signature of the post author for messages in channels.

        text (``str``, *optional*):
            For text messages, the actual UTF-8 text of the message, 0-4096 characters.
            If the message contains entities (bold, italic, ...) you can access *text.markdown* or
            *text.html* to get the marked up message text. In case there is no entity, the fields
            will contain the same text as *text*.

        entities (List of :obj:`MessageEntity <pyrogram.MessageEntity>`, *optional*):
            For text messages, special entities like usernames, URLs, bot commands, etc. that appear in the text.

        caption_entities (List of :obj:`MessageEntity <pyrogram.MessageEntity>`, *optional*):
            For messages with a caption, special entities like usernames, URLs, bot commands, etc. that appear
            in the caption.

        audio (:obj:`Audio <pyrogram.Audio>`, *optional*):
            Message is an audio file, information about the file.

        document (:obj:`Document <pyrogram.Document>`, *optional*):
            Message is a general file, information about the file.

        photo (:obj:`Photo <pyrogram.Photo>`, *optional*):
            Message is a photo, information about the photo.

        sticker (:obj:`Sticker <pyrogram.Sticker>`, *optional*):
            Message is a sticker, information about the sticker.

        animation (:obj:`Animation <pyrogram.Animation>`, *optional*):
            Message is an animation, information about the animation.

        video (:obj:`Video <pyrogram.Video>`, *optional*):
            Message is a video, information about the video.

        voice (:obj:`Voice <pyrogram.Voice>`, *optional*):
            Message is a voice message, information about the file.

        video_note (:obj:`VideoNote <pyrogram.VideoNote>`, *optional*):
            Message is a video note, information about the video message.

        caption (``str``, *optional*):
            Caption for the audio, document, photo, video or voice, 0-1024 characters.
            If the message contains caption entities (bold, italic, ...) you can access *caption.markdown* or
            *caption.html* to get the marked up caption text. In case there is no caption entity, the fields
            will contain the same text as *caption*.

        contact (:obj:`Contact <pyrogram.Contact>`, *optional*):
            Message is a shared contact, information about the contact.

        location (:obj:`Location <pyrogram.Location>`, *optional*):
            Message is a shared location, information about the location.

        venue (:obj:`Venue <pyrogram.Venue>`, *optional*):
            Message is a venue, information about the venue.

        new_chat_members (List of :obj:`User <pyrogram.User>`, *optional*):
            New members that were added to the group or supergroup and information about them
            (the bot itself may be one of these members).

        left_chat_member (:obj:`User <pyrogram.User>`, *optional*):
            A member was removed from the group, information about them (this member may be the bot itself).

        new_chat_title (``str``, *optional*):
            A chat title was changed to this value.

        new_chat_photo (:obj:`Photo <pyrogram.Photo>`, *optional*):
            A chat photo was change to this value.

        delete_chat_photo (``bool``, *optional*):
            Service message: the chat photo was deleted.

        group_chat_created (``bool``, *optional*):
            Service message: the group has been created.

        supergroup_chat_created (``bool``, *optional*):
            Service message: the supergroup has been created.
            This field can't be received in a message coming through updates, because bot can't be a member of a
            supergroup when it is created. It can only be found in reply_to_message if someone replies to a very
            first message in a directly created supergroup.

        channel_chat_created (``bool``, *optional*):
            Service message: the channel has been created.
            This field can't be received in a message coming through updates, because bot can't be a member of a
            channel when it is created. It can only be found in reply_to_message if someone replies to a very
            first message in a channel.

        migrate_to_chat_id (``int``, *optional*):
            The group has been migrated to a supergroup with the specified identifier.
            This number may be greater than 32 bits and some programming languages may have difficulty/silent defects
            in interpreting it. But it is smaller than 52 bits, so a signed 64 bit integer or double-precision float
            type are safe for storing this identifier.

        migrate_from_chat_id (``int``, *optional*):
            The supergroup has been migrated from a group with the specified identifier.
            This number may be greater than 32 bits and some programming languages may have difficulty/silent defects
            in interpreting it. But it is smaller than 52 bits, so a signed 64 bit integer or double-precision float
            type are safe for storing this identifier.

        pinned_message (:obj:`Message <pyrogram.Message>`, *optional*):
            Specified message was pinned.
            Note that the Message object in this field will not contain further reply_to_message fields even if it
            is itself a reply.

        views (``int``, *optional*):
            Channel post views.

        via_bot (:obj:`User <pyrogram.User>`):
            The information of the bot that generated the message from an inline query of a user.
            
        outgoing (``bool``, *optional*):
            Whether the message is incoming or outgoing.
            Messages received from other chats are incoming (*outgoing* is False).
            Messages sent from yourself to other chats are outgoing (*outgoing* is True).
            An exception is made for your own personal chat; messages sent there will be incoming.

        matches (``list``, *optional*):
            A list containing all `Match Objects <https://docs.python.org/3/library/re.html#match-objects>`_ that match
            the text of this message. Only applicable when using :obj:`Filters.regex <pyrogram.Filters.regex>`.

        command (``list``, *optional*):
            A list containing the command and its arguments, if any.
            E.g.: "/start 1 2 3" would produce ["start", "1", "2", "3"].
            Only applicable when using :obj:`Filters.command <pyrogram.Filters.command>`.

        reply_markup (:obj:`InlineKeyboardMarkup` | :obj:`ReplyKeyboardMarkup` | :obj:`ReplyKeyboardRemove` | :obj:`ForceReply`, *optional*):
            Additional interface options. An object for an inline keyboard, custom reply keyboard,
            instructions to remove reply keyboard or to force a reply from the user.
    """

    # TODO: Add game missing field. Also invoice, successful_payment, connected_website
    ID = 0xb0700003

    def __init__(
            self,
            message_id: int,
            client=None,
            date: int = None,
            chat=None,
            from_user=None,
            forward_from=None,
            forward_from_chat=None,
            forward_from_message_id: int = None,
            forward_signature: str = None,
            forward_date: int = None,
            reply_to_message=None,
            mentioned=None,
            empty=None,
            service=None,
            media=None,
            edit_date: int = None,
            media_group_id: str = None,
            author_signature: str = None,
            text: str = None,
            entities: list = None,
            caption_entities: list = None,
            audio=None,
            document=None,
            photo=None,
            sticker=None,
            animation=None,
            video=None,
            voice=None,
            video_note=None,
            caption: str = None,
            contact=None,
            location=None,
            venue=None,
            new_chat_members: list = None,
            left_chat_member=None,
            new_chat_title: str = None,
            new_chat_photo=None,
            delete_chat_photo: bool = None,
            group_chat_created: bool = None,
            supergroup_chat_created: bool = None,
            channel_chat_created: bool = None,
            migrate_to_chat_id: int = None,
            migrate_from_chat_id: int = None,
            pinned_message=None,
            views: int = None,
            via_bot=None,
            outgoing: bool = None,
            matches: list = None,
            command: list = None,
            reply_markup=None,
    ):
        self.message_id = message_id  # int
        self._client = client
        self.date = date  # int
        self.chat = chat  # Chat
        self.from_user = from_user  # flags.0?User
        self.forward_from = forward_from  # flags.1?User
        self.forward_from_chat = forward_from_chat  # flags.2?Chat
        self.forward_from_message_id = forward_from_message_id  # flags.3?int
        self.forward_signature = forward_signature  # flags.4?string
        self.forward_date = forward_date  # flags.5?int
        self.reply_to_message = reply_to_message  # flags.6?Message
        self.mentioned = mentioned
        self.empty = empty
        self.service = service
        self.media = media
        self.edit_date = edit_date  # flags.7?int
        self.media_group_id = media_group_id  # flags.8?string
        self.author_signature = author_signature  # flags.9?string
        self.text = text  # flags.10?string
        self.entities = entities  # flags.11?Vector<MessageEntity>
        self.caption_entities = caption_entities  # flags.12?Vector<MessageEntity>
        self.audio = audio  # flags.13?Audio
        self.document = document  # flags.14?Document
        self.photo = photo  # flags.16?Vector<PhotoSize>
        self.sticker = sticker  # flags.17?Sticker
        self.animation = animation
        self.video = video  # flags.18?Video
        self.voice = voice  # flags.19?Voice
        self.video_note = video_note  # flags.20?VideoNote
        self.caption = caption  # flags.21?string
        self.contact = contact  # flags.22?Contact
        self.location = location  # flags.23?Location
        self.venue = venue  # flags.24?Venue
        self.new_chat_members = new_chat_members  # flags.25?Vector<User>
        self.left_chat_member = left_chat_member  # flags.26?User
        self.new_chat_title = new_chat_title  # flags.27?string
        self.new_chat_photo = new_chat_photo  # flags.28?Vector<PhotoSize>
        self.delete_chat_photo = delete_chat_photo  # flags.29?true
        self.group_chat_created = group_chat_created  # flags.30?true
        self.supergroup_chat_created = supergroup_chat_created  # flags.31?true
        self.channel_chat_created = channel_chat_created  # flags.32?true
        self.migrate_to_chat_id = migrate_to_chat_id  # flags.33?int
        self.migrate_from_chat_id = migrate_from_chat_id  # flags.34?int
        self.pinned_message = pinned_message  # flags.35?Message
        self.views = views  # flags.39?int
        self.via_bot = via_bot  # flags.40?User
        self.outgoing = outgoing
        self.matches = matches
        self.command = command
        self.reply_markup = reply_markup

    async def reply(self,
                    text: str,
                    quote: bool = None,
                    parse_mode: str = "",
                    disable_web_page_preview: bool = None,
                    disable_notification: bool = None,
                    reply_to_message_id: int = None,
                    reply_markup=None):
        """Bound method *reply* of :obj:`Message <pyrogram.Message>`.

        Use as a shortcut for:

        .. code-block:: python

            client.send_message(
                chat_id=message.chat.id,
                text="hello",
                reply_to_message_id=message.message_id
            )

        Example:
            .. code-block:: python

                message.reply("hello", quote=True)

        Args:
            text (``str``):
                Text of the message to be sent.

            quote (``bool``, *optional*):
                If ``True``, the message will be sent as a reply to this message.
                If *reply_to_message_id* is passed, this parameter will be ignored.
                Defaults to ``True`` in group chats and ``False`` in private chats.

            parse_mode (``str``, *optional*):
                Use :obj:`MARKDOWN <pyrogram.ParseMode.MARKDOWN>` or :obj:`HTML <pyrogram.ParseMode.HTML>`
                if you want Telegram apps to show bold, italic, fixed-width text or inline URLs in your message.
                Defaults to Markdown.

            disable_web_page_preview (``bool``, *optional*):
                Disables link previews for links in this message.

            disable_notification (``bool``, *optional*):
                Sends the message silently.
                Users will receive a notification with no sound.

            reply_to_message_id (``int``, *optional*):
                If the message is a reply, ID of the original message.

            reply_markup (:obj:`InlineKeyboardMarkup` | :obj:`ReplyKeyboardMarkup` | :obj:`ReplyKeyboardRemove` | :obj:`ForceReply`, *optional*):
                Additional interface options. An object for an inline keyboard, custom reply keyboard,
                instructions to remove reply keyboard or to force a reply from the user.

        Returns:
            On success, the sent Message is returned.

        Raises:
            :class:`Error <pyrogram.Error>`
        """
        if quote is None:
            quote = self.chat.type != "private"

        if reply_to_message_id is None and quote:
            reply_to_message_id = self.message_id

        return await self._client.send_message(
            chat_id=self.chat.id,
            text=text,
            parse_mode=parse_mode,
            disable_web_page_preview=disable_web_page_preview,
            disable_notification=disable_notification,
            reply_to_message_id=reply_to_message_id,
            reply_markup=reply_markup
        )

    async def edit(self, text: str, parse_mode: str = "", disable_web_page_preview: bool = None, reply_markup=None):
        """Bound method *edit* of :obj:`Message <pyrogram.Message>

        Use as a shortcut for:

        .. code-block:: python

            client.edit_message_text(
                chat_id=message.chat.id,
                message_id=message.message_id,
                text="hello",
            )

        Example:
            .. code-block:: python

                message.edit("hello")

        Args:
            text (``str``):
                New text of the message.

            parse_mode (``str``, *optional*):
                Use :obj:`MARKDOWN <pyrogram.ParseMode.MARKDOWN>` or :obj:`HTML <pyrogram.ParseMode.HTML>`
                if you want Telegram apps to show bold, italic, fixed-width text or inline URLs in your message.
                Defaults to Markdown.

            disable_web_page_preview (``bool``, *optional*):
                Disables link previews for links in this message.

            reply_markup (:obj:`InlineKeyboardMarkup`, *optional*):
                An InlineKeyboardMarkup object.

        Returns:
            On success, the edited :obj:`Message <pyrogram.Message>` is returned.

        Raises:
            :class:`Error <pyrogram.Error>` in case of a Telegram RPC error.
        """
        return await self._client.edit_message_text(
            chat_id=self.chat.id,
            message_id=self.message_id,
            text=text,
            parse_mode=parse_mode,
            disable_web_page_preview=disable_web_page_preview,
            reply_markup=reply_markup
        )

    async def forward(self,
                      chat_id: int or str,
                      disable_notification: bool = None):
        """Bound method *forward* of :obj:`Message <pyrogram.Message>`.

        Use as a shortcut for:

        .. code-block:: python

            client.forward_messages(
                chat_id=chat_id,
                from_chat_id=message.chat.id,
                message_ids=message.message_id,
            )

        Example:
            .. code-block:: python

                message.forward(chat_id)

        Args:
            chat_id (``int`` | ``str``):
                Unique identifier (int) or username (str) of the target chat.
                For your personal cloud (Saved Messages) you can simply use "me" or "self".
                For a contact that exists in your Telegram address book you can use his phone number (str).

            disable_notification (``bool``, *optional*):
                Sends the message silently.
                Users will receive a notification with no sound.

        Returns:
            On success, the forwarded Message is returned.

        Raises:
            :class:`Error <pyrogram.Error>`
        """
        return await self._client.forward_messages(
            chat_id=chat_id,
            from_chat_id=self.chat.id,
            message_ids=self.message_id,
            disable_notification=disable_notification
        )

    async def delete(self, revoke: bool = True):
        """Bound method *delete* of :obj:`Message <pyrogram.Message>`.

        Use as a shortcut for:

        .. code-block:: python

            client.delete_messages(
                chat_id=chat_id,
                message_ids=message.message_id
            )

        Example:
            .. code-block:: python

                message.delete()

        Args:
            revoke (``bool``, *optional*):
                Deletes messages on both parts.
                This is only for private cloud chats and normal groups, messages on
                channels and supergroups are always revoked (i.e.: deleted for everyone).
                Defaults to True.

        Returns:
            True on success.

        Raises:
            :class:`Error <pyrogram.Error>`
        """
        await self._client.delete_messages(
            chat_id=self.chat.id,
            message_ids=self.message_id,
            revoke=revoke
        )

        return True

    async def click(self, x: int or str, y: int = None, quote: bool = None):
        """Bound method *click* of :obj:`Message <pyrogram.Message>`.

        Use as a shortcut for clicking a button attached to the message instead of.

        - Clicking inline buttons:

        .. code-block:: python

            client.request_callback_answer(
                chat_id=message.chat.id,
                message_id=message.message_id,
                callback_data=message.reply_markup[i][j].callback_data
            )

        - Clicking normal buttons:

        .. code-block:: python

            client.send_message(
                chat_id=message.chat.id,
                text=message.reply_markup[i][j].text
            )

        Example:
            This method can be used in three different ways:

            1.  Pass one integer argument only (e.g.: ``.click(2)``, to click a button at index 2).
                Buttons are counted left to right, starting from the top.

            2.  Pass two integer arguments (e.g.: ``.click(1, 0)``, to click a button at position (1, 0)).
                The origin (0, 0) is top-left.

            3.  Pass one string argument only (e.g.: ``.click("Settings")``, to click a button by using its label).
                Only the first matching button will be pressed.

        Args:
            x (``int`` | ``str``):
                Used as integer index, integer abscissa (in pair with y) or as string label.

            y (``int``, *optional*):
                Used as ordinate only (in pair with x).

            quote (``bool``, *optional*):
                Useful for normal buttons only, where pressing it will result in a new message sent.
                If ``True``, the message will be sent as a reply to this message.
                Defaults to ``True`` in group chats and ``False`` in private chats.

        Returns:
            -   The result of *request_callback_answer()* in case of inline callback button clicks.
            -   The result of *reply()* in case of normal button clicks.
            -   A string in case the inline button is an URL, switch_inline_query or switch_inline_query_current_chat
                button.

        Raises:
            :class:`Error <pyrogram.Error>`
            ``ValueError``: If the provided index or position is out of range or the button label was not found
            ``TimeoutError``: If, after clicking an inline button, the bot fails to answer within 10 seconds
        """
        if isinstance(self.reply_markup, ReplyKeyboardMarkup):
            if quote is None:
                quote = self.chat.type != "private"

            return await self.reply(x, quote=quote)
        elif isinstance(self.reply_markup, InlineKeyboardMarkup):
            if isinstance(x, int) and y is None:
                try:
                    button = [
                        button
                        for row in self.reply_markup.inline_keyboard
                        for button in row
                    ][x]
                except IndexError:
                    raise ValueError("The button at index {} doesn't exist".format(x)) from None
            elif isinstance(x, int) and isinstance(y, int):
                try:
                    button = self.reply_markup.inline_keyboard[y][x]
                except IndexError:
                    raise ValueError("The button at position ({}, {}) doesn't exist".format(x, y)) from None
            elif isinstance(x, str):
                x = x.encode("utf-16", "surrogatepass").decode("utf-16")

                try:
                    button = [
                        button
                        for row in self.reply_markup.inline_keyboard
                        for button in row
                        if x == button.text
                    ][0]
                except IndexError:
                    raise ValueError(
                        "The button with label '{}' doesn't exists".format(
                            x.encode("unicode_escape").decode()
                        )
                    ) from None
            else:
                raise ValueError("Invalid arguments")

            if button.callback_data:
                return await self._client.request_callback_answer(
                    chat_id=self.chat.id,
                    message_id=self.message_id,
                    callback_data=button.callback_data
                )
            elif button.url:
                return button.url
            elif button.switch_inline_query:
                return button.switch_inline_query
            elif button.switch_inline_query_current_chat:
                return button.switch_inline_query_current_chat
            else:
                raise ValueError("This button is not supported yet")
        else:
            raise ValueError("The message doesn't contain any keyboard")

<<<<<<< HEAD
    async def download(self, file_name: str = "", block: bool = True):
=======
    def download(self, file_name: str = "", block: bool = True, progress: callable = None, progress_args: tuple = None):
>>>>>>> c3edd9d8
        """Bound method *download* of :obj:`Message <pyrogram.Message>`.

        Use as a shortcut for:

        .. code-block:: python

            client.download_media(message)

        Example:
            .. code-block:: python

                message.download()

        Args:
            file_name (``str``, *optional*):
                A custom *file_name* to be used instead of the one provided by Telegram.
                By default, all files are downloaded in the *downloads* folder in your working directory.
                You can also specify a path for downloading files in a custom location: paths that end with "/"
                are considered directories. All non-existent folders will be created automatically.

            block (``bool``, *optional*):
                Blocks the code execution until the file has been downloaded.
                Defaults to True.

            progress (``callable``):
                Pass a callback function to view the download progress.
                The function must take *(client, current, total, \*args)* as positional arguments (look at the section
                below for a detailed description).

            progress_args (``tuple``):
                Extra custom arguments for the progress callback function. Useful, for example, if you want to pass
                a chat_id and a message_id in order to edit a message with the updated progress.

        Returns:
            On success, the absolute path of the downloaded file as string is returned, None otherwise.

        Raises:
            :class:`Error <pyrogram.Error>`
            ``ValueError``: If the message doesn't contain any downloadable media
        """
        return await self._client.download_media(
            message=self,
            file_name=file_name,
            block=block,
            progress=progress,
            progress_args=progress_args,
        )<|MERGE_RESOLUTION|>--- conflicted
+++ resolved
@@ -634,11 +634,7 @@
         else:
             raise ValueError("The message doesn't contain any keyboard")
 
-<<<<<<< HEAD
-    async def download(self, file_name: str = "", block: bool = True):
-=======
-    def download(self, file_name: str = "", block: bool = True, progress: callable = None, progress_args: tuple = None):
->>>>>>> c3edd9d8
+    async def download(self, file_name: str = "", block: bool = True, progress: callable = None, progress_args: tuple = None):
         """Bound method *download* of :obj:`Message <pyrogram.Message>`.
 
         Use as a shortcut for:
