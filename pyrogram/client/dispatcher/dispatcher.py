# Pyrogram - Telegram MTProto API Client Library for Python
# Copyright (C) 2017-2018 Dan Tès <https://github.com/delivrance>
#
# This file is part of Pyrogram.
#
# Pyrogram is free software: you can redistribute it and/or modify
# it under the terms of the GNU Lesser General Public License as published
# by the Free Software Foundation, either version 3 of the License, or
# (at your option) any later version.
#
# Pyrogram is distributed in the hope that it will be useful,
# but WITHOUT ANY WARRANTY; without even the implied warranty of
# MERCHANTABILITY or FITNESS FOR A PARTICULAR PURPOSE.  See the
# GNU Lesser General Public License for more details.
#
# You should have received a copy of the GNU Lesser General Public License
# along with Pyrogram.  If not, see <http://www.gnu.org/licenses/>.

import asyncio
import logging
from collections import OrderedDict

from pyrogram.api import types
from ..ext import utils
from ..handlers import CallbackQueryHandler, MessageHandler, DeletedMessagesHandler, UserStatusHandler, RawUpdateHandler

log = logging.getLogger(__name__)


class Dispatcher:
    NEW_MESSAGE_UPDATES = (
        types.UpdateNewMessage,
        types.UpdateNewChannelMessage
    )

    EDIT_MESSAGE_UPDATES = (
        types.UpdateEditMessage,
        types.UpdateEditChannelMessage
    )

    DELETE_MESSAGE_UPDATES = (
        types.UpdateDeleteMessages,
        types.UpdateDeleteChannelMessages
    )

    CALLBACK_QUERY_UPDATES = (
        types.UpdateBotCallbackQuery,
        types.UpdateInlineBotCallbackQuery
    )

    MESSAGE_UPDATES = NEW_MESSAGE_UPDATES + EDIT_MESSAGE_UPDATES

    UPDATES = None

    def __init__(self, client, workers: int):
        self.client = client
        self.workers = workers

<<<<<<< HEAD
        self.update_worker_tasks = []
        self.updates = asyncio.Queue()
        self.groups = OrderedDict()

    async def start(self):
=======
        self.workers_list = []
        self.updates = Queue()
        self.groups = OrderedDict()

        Dispatcher.UPDATES = {
            Dispatcher.MESSAGE_UPDATES:
                lambda upd, usr, cht: (utils.parse_messages(self.client, upd.message, usr, cht), MessageHandler),

            Dispatcher.DELETE_MESSAGE_UPDATES:
                lambda upd, usr, cht: (utils.parse_deleted_messages(upd), DeletedMessagesHandler),

            Dispatcher.CALLBACK_QUERY_UPDATES:
                lambda upd, usr, cht: (utils.parse_callback_query(self.client, upd, usr), CallbackQueryHandler),

            (types.UpdateUserStatus,):
                lambda upd, usr, cht: (utils.parse_user_status(upd.status, upd.user_id), UserStatusHandler)
        }

        Dispatcher.UPDATES = {key: value for key_tuple, value in Dispatcher.UPDATES.items() for key in key_tuple}

    def start(self):
>>>>>>> c3edd9d8
        for i in range(self.workers):
            self.update_worker_tasks.append(
                asyncio.ensure_future(self.update_worker())
            )

        log.info("Started {} UpdateWorkerTasks".format(self.workers))

    async def stop(self):
        for i in range(self.workers):
            self.updates.put_nowait(None)

        for i in self.update_worker_tasks:
            await i

<<<<<<< HEAD
        self.update_worker_tasks.clear()
=======
        for worker in self.workers_list:
            worker.join()
>>>>>>> c3edd9d8

        log.info("Stopped {} UpdateWorkerTasks".format(self.workers))

    def add_handler(self, handler, group: int):
        if group not in self.groups:
            self.groups[group] = []
            self.groups = OrderedDict(sorted(self.groups.items()))

        self.groups[group].append(handler)

    def remove_handler(self, handler, group: int):
        if group not in self.groups:
<<<<<<< HEAD
            raise ValueError("Group {} does not exist. "
                             "Handler was not removed.".format(group))
        self.groups[group].remove(handler)

    async def dispatch(self, update, users: dict = None, chats: dict = None, is_raw: bool = False):
        tasks = []

        for group in self.groups.values():
            try:
                for handler in group:
                    if is_raw:
                        if not isinstance(handler, RawUpdateHandler):
                            continue

                        args = (self.client, update, users, chats)
                    else:
                        message = (update.message
                                   or update.channel_post
                                   or update.edited_message
                                   or update.edited_channel_post)

                        deleted_messages = (update.deleted_channel_posts
                                            or update.deleted_messages)

                        callback_query = update.callback_query

                        user_status = update.user_status

                        if message and isinstance(handler, MessageHandler):
                            if not handler.check(message):
                                continue

                            args = (self.client, message)
                        elif deleted_messages and isinstance(handler, DeletedMessagesHandler):
                            if not handler.check(deleted_messages):
                                continue

                            args = (self.client, deleted_messages)
                        elif callback_query and isinstance(handler, CallbackQueryHandler):
                            if not handler.check(callback_query):
                                continue

                            args = (self.client, callback_query)
                        elif user_status and isinstance(handler, UserStatusHandler):
                            if not handler.check(user_status):
                                continue

                            args = (self.client, user_status)
                        else:
                            continue

                    tasks.append(handler.callback(*args))
                    break
            except Exception as e:
                log.error(e, exc_info=True)
=======
            raise ValueError("Group {} does not exist. Handler was not removed.".format(group))

        self.groups[group].remove(handler)
>>>>>>> c3edd9d8

        await asyncio.gather(*tasks)

    async def update_worker(self):
        while True:
            update = await self.updates.get()

            if update is None:
                break

            try:
                users = {i.id: i for i in update[1]}
                chats = {i.id: i for i in update[2]}
                update = update[0]

<<<<<<< HEAD
                await self.dispatch(update, users=users, chats=chats, is_raw=True)

                if isinstance(update, Dispatcher.MESSAGE_UPDATES):
                    if isinstance(update.message, types.MessageEmpty):
                        continue

                    message = await utils.parse_messages(
                        self.client,
                        update.message,
                        users,
                        chats
                    )

                    is_edited_message = isinstance(update, Dispatcher.EDIT_MESSAGE_UPDATES)

                    await self.dispatch(
                        pyrogram.Update(
                            message=((message if message.chat.type != "channel"
                                      else None) if not is_edited_message
                                     else None),
                            edited_message=((message if message.chat.type != "channel"
                                             else None) if is_edited_message
                                            else None),
                            channel_post=((message if message.chat.type == "channel"
                                           else None) if not is_edited_message
                                          else None),
                            edited_channel_post=((message if message.chat.type == "channel"
                                                  else None) if is_edited_message
                                                 else None)
                        )
                    )

                elif isinstance(update, Dispatcher.DELETE_MESSAGE_UPDATES):
                    is_channel = hasattr(update, 'channel_id')

                    messages = utils.parse_deleted_messages(
                        update.messages,
                        (update.channel_id if is_channel else None)
                    )

                    await self.dispatch(
                        pyrogram.Update(
                            deleted_messages=(messages if not is_channel else None),
                            deleted_channel_posts=(messages if is_channel else None)
                        )
                    )
                elif isinstance(update, types.UpdateBotCallbackQuery):
                    await self.dispatch(
                        pyrogram.Update(
                            callback_query=await utils.parse_callback_query(
                                self.client, update, users
                            )
                        )
                    )
                elif isinstance(update, types.UpdateInlineBotCallbackQuery):
                    await self.dispatch(
                        pyrogram.Update(
                            callback_query=await utils.parse_inline_callback_query(
                                self.client, update, users
                            )
                        )
                    )
                elif isinstance(update, types.UpdateUserStatus):
                    await self.dispatch(
                        pyrogram.Update(
                            user_status=utils.parse_user_status(
                                update.status, update.user_id
                            )
                        )
                    )
                else:
=======
                parser = Dispatcher.UPDATES.get(type(update), None)

                if parser is None:
>>>>>>> c3edd9d8
                    continue

                update, handler_type = parser(update, users, chats)

                for group in self.groups.values():
                    for handler in group:
                        args = None

                        if isinstance(handler, RawUpdateHandler):
                            args = (update, users, chats)
                        elif isinstance(handler, handler_type):
                            if handler.check(update):
                                args = (update,)

                        if args is None:
                            continue

                        try:
                            handler.callback(self.client, *args)
                        except Exception as e:
                            log.error(e, exc_info=True)
                        finally:
                            break
            except Exception as e:
                log.error(e, exc_info=True)<|MERGE_RESOLUTION|>--- conflicted
+++ resolved
@@ -56,15 +56,8 @@
         self.client = client
         self.workers = workers
 
-<<<<<<< HEAD
         self.update_worker_tasks = []
         self.updates = asyncio.Queue()
-        self.groups = OrderedDict()
-
-    async def start(self):
-=======
-        self.workers_list = []
-        self.updates = Queue()
         self.groups = OrderedDict()
 
         Dispatcher.UPDATES = {
@@ -83,8 +76,7 @@
 
         Dispatcher.UPDATES = {key: value for key_tuple, value in Dispatcher.UPDATES.items() for key in key_tuple}
 
-    def start(self):
->>>>>>> c3edd9d8
+    async def start(self):
         for i in range(self.workers):
             self.update_worker_tasks.append(
                 asyncio.ensure_future(self.update_worker())
@@ -99,12 +91,7 @@
         for i in self.update_worker_tasks:
             await i
 
-<<<<<<< HEAD
         self.update_worker_tasks.clear()
-=======
-        for worker in self.workers_list:
-            worker.join()
->>>>>>> c3edd9d8
 
         log.info("Stopped {} UpdateWorkerTasks".format(self.workers))
 
@@ -117,73 +104,13 @@
 
     def remove_handler(self, handler, group: int):
         if group not in self.groups:
-<<<<<<< HEAD
-            raise ValueError("Group {} does not exist. "
-                             "Handler was not removed.".format(group))
-        self.groups[group].remove(handler)
-
-    async def dispatch(self, update, users: dict = None, chats: dict = None, is_raw: bool = False):
-        tasks = []
-
-        for group in self.groups.values():
-            try:
-                for handler in group:
-                    if is_raw:
-                        if not isinstance(handler, RawUpdateHandler):
-                            continue
-
-                        args = (self.client, update, users, chats)
-                    else:
-                        message = (update.message
-                                   or update.channel_post
-                                   or update.edited_message
-                                   or update.edited_channel_post)
-
-                        deleted_messages = (update.deleted_channel_posts
-                                            or update.deleted_messages)
-
-                        callback_query = update.callback_query
-
-                        user_status = update.user_status
-
-                        if message and isinstance(handler, MessageHandler):
-                            if not handler.check(message):
-                                continue
-
-                            args = (self.client, message)
-                        elif deleted_messages and isinstance(handler, DeletedMessagesHandler):
-                            if not handler.check(deleted_messages):
-                                continue
-
-                            args = (self.client, deleted_messages)
-                        elif callback_query and isinstance(handler, CallbackQueryHandler):
-                            if not handler.check(callback_query):
-                                continue
-
-                            args = (self.client, callback_query)
-                        elif user_status and isinstance(handler, UserStatusHandler):
-                            if not handler.check(user_status):
-                                continue
-
-                            args = (self.client, user_status)
-                        else:
-                            continue
-
-                    tasks.append(handler.callback(*args))
-                    break
-            except Exception as e:
-                log.error(e, exc_info=True)
-=======
             raise ValueError("Group {} does not exist. Handler was not removed.".format(group))
 
         self.groups[group].remove(handler)
->>>>>>> c3edd9d8
 
-        await asyncio.gather(*tasks)
-
-    async def update_worker(self):
+    def update_worker(self):
         while True:
-            update = await self.updates.get()
+            update = self.updates.get()
 
             if update is None:
                 break
@@ -193,86 +120,13 @@
                 chats = {i.id: i for i in update[2]}
                 update = update[0]
 
-<<<<<<< HEAD
-                await self.dispatch(update, users=users, chats=chats, is_raw=True)
-
-                if isinstance(update, Dispatcher.MESSAGE_UPDATES):
-                    if isinstance(update.message, types.MessageEmpty):
-                        continue
-
-                    message = await utils.parse_messages(
-                        self.client,
-                        update.message,
-                        users,
-                        chats
-                    )
-
-                    is_edited_message = isinstance(update, Dispatcher.EDIT_MESSAGE_UPDATES)
-
-                    await self.dispatch(
-                        pyrogram.Update(
-                            message=((message if message.chat.type != "channel"
-                                      else None) if not is_edited_message
-                                     else None),
-                            edited_message=((message if message.chat.type != "channel"
-                                             else None) if is_edited_message
-                                            else None),
-                            channel_post=((message if message.chat.type == "channel"
-                                           else None) if not is_edited_message
-                                          else None),
-                            edited_channel_post=((message if message.chat.type == "channel"
-                                                  else None) if is_edited_message
-                                                 else None)
-                        )
-                    )
-
-                elif isinstance(update, Dispatcher.DELETE_MESSAGE_UPDATES):
-                    is_channel = hasattr(update, 'channel_id')
-
-                    messages = utils.parse_deleted_messages(
-                        update.messages,
-                        (update.channel_id if is_channel else None)
-                    )
-
-                    await self.dispatch(
-                        pyrogram.Update(
-                            deleted_messages=(messages if not is_channel else None),
-                            deleted_channel_posts=(messages if is_channel else None)
-                        )
-                    )
-                elif isinstance(update, types.UpdateBotCallbackQuery):
-                    await self.dispatch(
-                        pyrogram.Update(
-                            callback_query=await utils.parse_callback_query(
-                                self.client, update, users
-                            )
-                        )
-                    )
-                elif isinstance(update, types.UpdateInlineBotCallbackQuery):
-                    await self.dispatch(
-                        pyrogram.Update(
-                            callback_query=await utils.parse_inline_callback_query(
-                                self.client, update, users
-                            )
-                        )
-                    )
-                elif isinstance(update, types.UpdateUserStatus):
-                    await self.dispatch(
-                        pyrogram.Update(
-                            user_status=utils.parse_user_status(
-                                update.status, update.user_id
-                            )
-                        )
-                    )
-                else:
-=======
                 parser = Dispatcher.UPDATES.get(type(update), None)
 
                 if parser is None:
->>>>>>> c3edd9d8
                     continue
 
                 update, handler_type = parser(update, users, chats)
+                tasks = []
 
                 for group in self.groups.values():
                     for handler in group:
@@ -288,10 +142,12 @@
                             continue
 
                         try:
-                            handler.callback(self.client, *args)
+                            tasks.append(handler.callback(self.client, *args))
                         except Exception as e:
                             log.error(e, exc_info=True)
                         finally:
                             break
+
+                await asyncio.gather(*tasks)
             except Exception as e:
                 log.error(e, exc_info=True)