--- conflicted
+++ resolved
@@ -283,13 +283,9 @@
 
         mimetypes.init()
 
-<<<<<<< HEAD
+        return self
+
     async def stop(self):
-=======
-        return self
-
-    def stop(self):
->>>>>>> 70470360
         """Use this method to manually stop the Client.
         Requires no parameters.
 
@@ -323,13 +319,9 @@
         self.is_started = False
         await self.session.stop()
 
-<<<<<<< HEAD
+        return self
+
     async def idle(self, stop_signals: tuple = (SIGINT, SIGTERM, SIGABRT)):
-=======
-        return self
-
-    def idle(self, stop_signals: tuple = (SIGINT, SIGTERM, SIGABRT)):
->>>>>>> 70470360
         """Blocks the program execution until one of the signals are received,
         then gently stop the Client by closing the underlying connection.
 
@@ -450,13 +442,9 @@
         else:
             self.user_id = r.user.id
 
-<<<<<<< HEAD
+            print("Logged in successfully as @{}".format(r.user.username))
+
     async def authorize_user(self):
-=======
-            print("Logged in successfully as @{}".format(r.user.username))
-
-    def authorize_user(self):
->>>>>>> 70470360
         phone_number_invalid_raises = self.phone_number is not None
         phone_code_invalid_raises = self.phone_code is not None
         password_hash_invalid_raises = self.password is not None
@@ -1233,7 +1221,6 @@
                     md5_checksum=md5_sum
                 )
         finally:
-<<<<<<< HEAD
             for _ in workers:
                 await queue.put(None)
 
@@ -1252,24 +1239,8 @@
                        version: int = 0,
                        size: int = None,
                        progress: callable = None,
-                       progress_args: tuple = None) -> str:
+                       progress_args: tuple = ()) -> str:
         with await self.media_sessions_lock:
-=======
-            session.stop()
-
-    def get_file(self,
-                 dc_id: int,
-                 id: int = None,
-                 access_hash: int = None,
-                 volume_id: int = None,
-                 local_id: int = None,
-                 secret: int = None,
-                 version: int = 0,
-                 size: int = None,
-                 progress: callable = None,
-                 progress_args: tuple = ()) -> str:
-        with self.media_sessions_lock:
->>>>>>> 70470360
             session = self.media_sessions.get(dc_id, None)
 
             if session is None:
