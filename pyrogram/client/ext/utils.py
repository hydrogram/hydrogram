# Pyrogram - Telegram MTProto API Client Library for Python
# Copyright (C) 2017-2018 Dan Tès <https://github.com/delivrance>
#
# This file is part of Pyrogram.
#
# Pyrogram is free software: you can redistribute it and/or modify
# it under the terms of the GNU Lesser General Public License as published
# by the Free Software Foundation, either version 3 of the License, or
# (at your option) any later version.
#
# Pyrogram is distributed in the hope that it will be useful,
# but WITHOUT ANY WARRANTY; without even the implied warranty of
# MERCHANTABILITY or FITNESS FOR A PARTICULAR PURPOSE.  See the
# GNU Lesser General Public License for more details.
#
# You should have received a copy of the GNU Lesser General Public License
# along with Pyrogram.  If not, see <http://www.gnu.org/licenses/>.

import asyncio
import logging
import sys
from base64 import b64decode, b64encode
from concurrent.futures.thread import ThreadPoolExecutor
from struct import pack
from weakref import proxy

from pyrogram.client import types as pyrogram_types
from ...api import types, functions
from ...api.errors import StickersetInvalid, MessageIdsEmpty

log = logging.getLogger(__name__)


# TODO: Organize the code better?

class Str(str):
    __slots__ = "_client", "_entities"

    def __init__(self, *args):
        super().__init__()
        self._client = None
        self._entities = None

    def init(self, client, entities):
        self._client = client
        self._entities = entities

    @property
    def text(self):
        return self

    @property
    def markdown(self):
        return self._client.markdown.unparse(self, self._entities)

    @property
    def html(self):
        return self._client.html.unparse(self, self._entities)


async def ainput(prompt: str = ""):
    print(prompt, end="", flush=True)

    with ThreadPoolExecutor(1) as executor:
        return (await asyncio.get_event_loop().run_in_executor(
            executor, sys.stdin.readline
        )).rstrip()


ENTITIES = {
    types.MessageEntityMention.ID: "mention",
    types.MessageEntityHashtag.ID: "hashtag",
    types.MessageEntityCashtag.ID: "cashtag",
    types.MessageEntityBotCommand.ID: "bot_command",
    types.MessageEntityUrl.ID: "url",
    types.MessageEntityEmail.ID: "email",
    types.MessageEntityBold.ID: "bold",
    types.MessageEntityItalic.ID: "italic",
    types.MessageEntityCode.ID: "code",
    types.MessageEntityPre.ID: "pre",
    types.MessageEntityTextUrl.ID: "text_link",
    types.MessageEntityMentionName.ID: "text_mention",
    types.MessageEntityPhone.ID: "phone_number"
}


def parse_entities(entities: list, users: dict) -> list:
    output_entities = []

    for entity in entities:
        entity_type = ENTITIES.get(entity.ID, None)

        if entity_type:
            output_entities.append(
                pyrogram_types.MessageEntity(
                    type=entity_type,
                    offset=entity.offset,
                    length=entity.length,
                    url=getattr(entity, "url", None),
                    user=parse_user(
                        users.get(
                            getattr(entity, "user_id", None),
                            None
                        )
                    )
                )
            )

    return output_entities


def parse_chat_photo(photo):
    if not isinstance(photo, (types.UserProfilePhoto, types.ChatPhoto)):
        return None

    if not isinstance(photo.photo_small, types.FileLocation):
        return None

    if not isinstance(photo.photo_big, types.FileLocation):
        return None

    photo_id = getattr(photo, "photo_id", 0)
    loc_small = photo.photo_small
    loc_big = photo.photo_big

    return pyrogram_types.ChatPhoto(
        small_file_id=encode(
            pack(
                "<iiqqqqi", 1, loc_small.dc_id, photo_id, 0, loc_small.volume_id,
                loc_small.secret, loc_small.local_id
            )
        ),
        big_file_id=encode(
            pack(
                "<iiqqqqi", 1, loc_big.dc_id, photo_id, 0, loc_big.volume_id,
                loc_big.secret, loc_big.local_id
            )
        )
    )


def parse_user_status(user_status, user_id: int = None, is_bot: bool = False) -> pyrogram_types.UserStatus or None:
    if is_bot:
        return None

    status = pyrogram_types.UserStatus(user_id)

    if isinstance(user_status, types.UserStatusOnline):
        status.online = True
        status.date = user_status.expires
    elif isinstance(user_status, types.UserStatusOffline):
        status.offline = True
        status.date = user_status.was_online
    elif isinstance(user_status, types.UserStatusRecently):
        status.recently = True
    elif isinstance(user_status, types.UserStatusLastWeek):
        status.within_week = True
    elif isinstance(user_status, types.UserStatusLastMonth):
        status.within_month = True
    else:
        status.long_time_ago = True

    return status


def parse_user(user: types.User) -> pyrogram_types.User or None:
    return pyrogram_types.User(
        id=user.id,
        is_self=user.is_self,
        is_contact=user.contact,
        is_mutual_contact=user.mutual_contact,
        is_deleted=user.deleted,
        is_bot=user.bot,
        first_name=user.first_name,
        last_name=user.last_name,
        username=user.username,
        language_code=user.lang_code,
        phone_number=user.phone,
        photo=parse_chat_photo(user.photo),
        status=parse_user_status(user.status, is_bot=user.bot),
        restriction_reason=user.restriction_reason
    ) if user else None


def parse_chat(message: types.Message, users: dict, chats: dict) -> pyrogram_types.Chat:
    if isinstance(message.to_id, types.PeerUser):
        return parse_user_chat(users[message.to_id.user_id if message.out else message.from_id])
    elif isinstance(message.to_id, types.PeerChat):
        return parse_chat_chat(chats[message.to_id.chat_id])
    else:
        return parse_channel_chat(chats[message.to_id.channel_id])


def parse_user_chat(user: types.User) -> pyrogram_types.Chat:
    return pyrogram_types.Chat(
        id=user.id,
        type="private",
        username=user.username,
        first_name=user.first_name,
        last_name=user.last_name,
        photo=parse_chat_photo(user.photo),
        restriction_reason=user.restriction_reason
    )


def parse_chat_chat(chat: types.Chat) -> pyrogram_types.Chat:
    admins_enabled = getattr(chat, "admins_enabled", None)

    if admins_enabled is not None:
        admins_enabled = not admins_enabled

    return pyrogram_types.Chat(
        id=-chat.id,
        type="group",
        title=chat.title,
        all_members_are_administrators=admins_enabled,
        photo=parse_chat_photo(getattr(chat, "photo", None))
    )


def parse_channel_chat(channel: types.Channel) -> pyrogram_types.Chat:
    return pyrogram_types.Chat(
        id=int("-100" + str(channel.id)),
        type="supergroup" if channel.megagroup else "channel",
        title=channel.title,
        username=getattr(channel, "username", None),
        photo=parse_chat_photo(getattr(channel, "photo", None)),
        restriction_reason=getattr(channel, "restriction_reason", None)
    )


def parse_thumb(thumb: types.PhotoSize or types.PhotoCachedSize) -> pyrogram_types.PhotoSize or None:
    if isinstance(thumb, (types.PhotoSize, types.PhotoCachedSize)):
        loc = thumb.location

        if isinstance(thumb, types.PhotoSize):
            file_size = thumb.size
        else:
            file_size = len(thumb.bytes)

        if isinstance(loc, types.FileLocation):
            return pyrogram_types.PhotoSize(
                file_id=encode(
                    pack(
                        "<iiqqqqi",
                        0,
                        loc.dc_id,
                        0,
                        0,
                        loc.volume_id,
                        loc.secret,
                        loc.local_id
                    )
                ),
                width=thumb.w,
                height=thumb.h,
                file_size=file_size
            )


def decode(s: str) -> bytes:
    s = b64decode(s + "=" * (-len(s) % 4), "-_")
    r = b""

    assert s[-1] == 2

    i = 0
    while i < len(s) - 1:
        if s[i] != 0:
            r += bytes([s[i]])
        else:
            r += b"\x00" * s[i + 1]
            i += 1

        i += 1

    return r


def encode(s: bytes) -> str:
    r = b""
    n = 0

    for i in s + bytes([2]):
        if i == 0:
            n += 1
        else:
            if n:
                r += b"\x00" + bytes([n])
                n = 0

            r += bytes([i])

    return b64encode(r, b"-_").decode().rstrip("=")


# TODO: Reorganize code, maybe split parts as well
async def parse_messages(
        client,
        messages: list or types.Message or types.MessageService or types.MessageEmpty,
        users: dict,
        chats: dict,
        replies: int = 1
) -> pyrogram_types.Message or list:
    is_list = isinstance(messages, list)
    messages = messages if is_list else [messages]
    parsed_messages = []

    for message in messages:
        if isinstance(message, types.Message):
            entities = parse_entities(message.entities, users)

            forward_from = None
            forward_from_chat = None
            forward_from_message_id = None
            forward_signature = None
            forward_date = None

            forward_header = message.fwd_from  # type: types.MessageFwdHeader

            if forward_header:
                forward_date = forward_header.date

                if forward_header.from_id:
                    forward_from = parse_user(users[forward_header.from_id])
                else:
                    forward_from_chat = parse_channel_chat(chats[forward_header.channel_id])
                    forward_from_message_id = forward_header.channel_post
                    forward_signature = forward_header.post_author

            photo = None
            location = None
            contact = None
            venue = None
            audio = None
            voice = None
            animation = None
            video = None
            video_note = None
            sticker = None
            document = None

            media = message.media

            if media:
                if isinstance(media, types.MessageMediaPhoto):
                    photo = media.photo

                    if isinstance(photo, types.Photo):
                        sizes = photo.sizes
                        photo_sizes = []

                        for size in sizes:
                            if isinstance(size, (types.PhotoSize, types.PhotoCachedSize)):
                                loc = size.location

                                if isinstance(size, types.PhotoSize):
                                    file_size = size.size
                                else:
                                    file_size = len(size.bytes)

                                if isinstance(loc, types.FileLocation):
                                    photo_size = pyrogram_types.PhotoSize(
                                        file_id=encode(
                                            pack(
                                                "<iiqqqqi",
                                                2,
                                                loc.dc_id,
                                                photo.id,
                                                photo.access_hash,
                                                loc.volume_id,
                                                loc.secret,
                                                loc.local_id
                                            )
                                        ),
                                        width=size.w,
                                        height=size.h,
                                        file_size=file_size
                                    )

                                    photo_sizes.append(photo_size)

                        photo = pyrogram_types.Photo(
                            id=b64encode(
                                pack(
                                    "<qq",
                                    photo.id,
                                    photo.access_hash
                                ),
                                b"-_"
                            ).decode().rstrip("="),
                            date=photo.date,
                            sizes=photo_sizes
                        )
                elif isinstance(media, types.MessageMediaGeo):
                    geo_point = media.geo

                    if isinstance(geo_point, types.GeoPoint):
                        location = pyrogram_types.Location(
                            longitude=geo_point.long,
                            latitude=geo_point.lat
                        )
                elif isinstance(media, types.MessageMediaContact):
                    contact = pyrogram_types.Contact(
                        phone_number=media.phone_number,
                        first_name=media.first_name,
                        last_name=media.last_name or None,
                        vcard=media.vcard or None,
                        user_id=media.user_id or None
                    )
                elif isinstance(media, types.MessageMediaVenue):
                    venue = pyrogram_types.Venue(
                        location=pyrogram_types.Location(
                            longitude=media.geo.long,
                            latitude=media.geo.lat
                        ),
                        title=media.title,
                        address=media.address,
                        foursquare_id=media.venue_id or None,
                        foursquare_type=media.venue_type
                    )
                elif isinstance(media, types.MessageMediaDocument):
                    doc = media.document

                    if isinstance(doc, types.Document):
                        attributes = {type(i): i for i in doc.attributes}

                        file_name = getattr(
                            attributes.get(
                                types.DocumentAttributeFilename, None
                            ), "file_name", None
                        )

                        if types.DocumentAttributeAudio in attributes:
                            audio_attributes = attributes[types.DocumentAttributeAudio]

                            if audio_attributes.voice:
                                voice = pyrogram_types.Voice(
                                    file_id=encode(
                                        pack(
                                            "<iiqq",
                                            3,
                                            doc.dc_id,
                                            doc.id,
                                            doc.access_hash
                                        )
                                    ),
                                    duration=audio_attributes.duration,
                                    mime_type=doc.mime_type,
                                    file_size=doc.size,
                                    waveform=audio_attributes.waveform,
                                    date=doc.date
                                )
                            else:
                                audio = pyrogram_types.Audio(
                                    file_id=encode(
                                        pack(
                                            "<iiqq",
                                            9,
                                            doc.dc_id,
                                            doc.id,
                                            doc.access_hash
                                        )
                                    ),
                                    duration=audio_attributes.duration,
                                    performer=audio_attributes.performer,
                                    title=audio_attributes.title,
                                    mime_type=doc.mime_type,
                                    file_size=doc.size,
                                    thumb=parse_thumb(doc.thumb),
                                    file_name=file_name,
                                    date=doc.date
                                )
                        elif types.DocumentAttributeAnimated in attributes:
                            video_attributes = attributes.get(types.DocumentAttributeVideo, None)

                            animation = pyrogram_types.Animation(
                                file_id=encode(
                                    pack(
                                        "<iiqq",
                                        10,
                                        doc.dc_id,
                                        doc.id,
                                        doc.access_hash
                                    )
                                ),
                                width=getattr(video_attributes, "w", 0),
                                height=getattr(video_attributes, "h", 0),
                                duration=getattr(video_attributes, "duration", 0),
                                thumb=parse_thumb(doc.thumb),
                                mime_type=doc.mime_type,
                                file_size=doc.size,
                                file_name=file_name,
                                date=doc.date
                            )
                        elif types.DocumentAttributeVideo in attributes:
                            video_attributes = attributes[types.DocumentAttributeVideo]

                            if video_attributes.round_message:
                                video_note = pyrogram_types.VideoNote(
                                    file_id=encode(
                                        pack(
                                            "<iiqq",
                                            13,
                                            doc.dc_id,
                                            doc.id,
                                            doc.access_hash
                                        )
                                    ),
                                    length=video_attributes.w,
                                    duration=video_attributes.duration,
                                    thumb=parse_thumb(doc.thumb),
                                    file_size=doc.size,
                                    mime_type=doc.mime_type,
                                    date=doc.date
                                )
                            else:
                                video = pyrogram_types.Video(
                                    file_id=encode(
                                        pack(
                                            "<iiqq",
                                            4,
                                            doc.dc_id,
                                            doc.id,
                                            doc.access_hash
                                        )
                                    ),
                                    width=video_attributes.w,
                                    height=video_attributes.h,
                                    duration=video_attributes.duration,
                                    thumb=parse_thumb(doc.thumb),
                                    mime_type=doc.mime_type,
                                    file_size=doc.size,
                                    file_name=file_name,
                                    date=doc.date
                                )
                        elif types.DocumentAttributeSticker in attributes:
                            image_size_attributes = attributes.get(types.DocumentAttributeImageSize, None)
                            sticker_attribute = attributes[types.DocumentAttributeSticker]

                            if isinstance(sticker_attribute.stickerset, types.InputStickerSetID):
                                try:
                                    set_name = (await client.send(
                                        functions.messages.GetStickerSet(sticker_attribute.stickerset)
                                    )).set.short_name
                                except StickersetInvalid:
                                    set_name = None
                            else:
                                set_name = None

                            sticker = pyrogram_types.Sticker(
                                file_id=encode(
                                    pack(
                                        "<iiqq",
                                        8,
                                        doc.dc_id,
                                        doc.id,
                                        doc.access_hash
                                    )
                                ),
                                width=image_size_attributes.w if image_size_attributes else 0,
                                height=image_size_attributes.h if image_size_attributes else 0,
                                thumb=parse_thumb(doc.thumb),
                                # TODO: mask_position
                                set_name=set_name,
                                emoji=sticker_attribute.alt or None,
                                file_size=doc.size,
                                mime_type=doc.mime_type,
                                file_name=file_name,
                                date=doc.date
                            )
                        else:
                            document = pyrogram_types.Document(
                                file_id=encode(
                                    pack(
                                        "<iiqq",
                                        5,
                                        doc.dc_id,
                                        doc.id,
                                        doc.access_hash
                                    )
                                ),
                                thumb=parse_thumb(doc.thumb),
                                file_name=file_name,
                                mime_type=doc.mime_type,
                                file_size=doc.size,
                                date=doc.date
                            )
                else:
                    media = None

            reply_markup = message.reply_markup

            if reply_markup:
                if isinstance(reply_markup, types.ReplyKeyboardForceReply):
                    reply_markup = pyrogram_types.ForceReply.read(reply_markup)
                elif isinstance(reply_markup, types.ReplyKeyboardMarkup):
                    reply_markup = pyrogram_types.ReplyKeyboardMarkup.read(reply_markup)
                elif isinstance(reply_markup, types.ReplyInlineMarkup):
                    reply_markup = pyrogram_types.InlineKeyboardMarkup.read(reply_markup)
                elif isinstance(reply_markup, types.ReplyKeyboardHide):
                    reply_markup = pyrogram_types.ReplyKeyboardRemove.read(reply_markup)
                else:
                    reply_markup = None

            m = pyrogram_types.Message(
                message_id=message.id,
                date=message.date,
                chat=parse_chat(message, users, chats),
                from_user=parse_user(users.get(message.from_id, None)),
                text=Str(message.message) or None if media is None else None,
                caption=Str(message.message) or None if media is not None else None,
                entities=entities or None if media is None else None,
                caption_entities=entities or None if media is not None else None,
                author_signature=message.post_author,
                forward_from=forward_from,
                forward_from_chat=forward_from_chat,
                forward_from_message_id=forward_from_message_id,
                forward_signature=forward_signature,
                forward_date=forward_date,
                mentioned=message.mentioned,
                edit_date=message.edit_date,
                media_group_id=message.grouped_id,
                photo=photo,
                location=location,
                contact=contact,
                venue=venue,
                audio=audio,
                voice=voice,
                animation=animation,
                video=video,
                video_note=video_note,
                sticker=sticker,
                document=document,
                views=message.views,
                via_bot=parse_user(users.get(message.via_bot_id, None)),
                outgoing=message.out,
                client=proxy(client),
                reply_markup=reply_markup
            )

            if m.text:
                m.text.init(m._client, m.entities or [])

            if m.caption:
                m.caption.init(m._client, m.caption_entities or [])

            if message.reply_to_msg_id and replies:
                try:
                    m.reply_to_message = await client.get_messages(
                        m.chat.id,
                        reply_to_message_ids=message.id,
                        replies=replies - 1
                    )
                except MessageIdsEmpty:
                    pass
        elif isinstance(message, types.MessageService):
            action = message.action

            new_chat_members = None
            left_chat_member = None
            new_chat_title = None
            delete_chat_photo = None
            migrate_to_chat_id = None
            migrate_from_chat_id = None
            group_chat_created = None
            channel_chat_created = None
            new_chat_photo = None

            if isinstance(action, types.MessageActionChatAddUser):
                new_chat_members = [parse_user(users[i]) for i in action.users]
            elif isinstance(action, types.MessageActionChatJoinedByLink):
                new_chat_members = [parse_user(users[message.from_id])]
            elif isinstance(action, types.MessageActionChatDeleteUser):
                left_chat_member = parse_user(users[action.user_id])
            elif isinstance(action, types.MessageActionChatEditTitle):
                new_chat_title = action.title
            elif isinstance(action, types.MessageActionChatDeletePhoto):
                delete_chat_photo = True
            elif isinstance(action, types.MessageActionChatMigrateTo):
                migrate_to_chat_id = action.channel_id
            elif isinstance(action, types.MessageActionChannelMigrateFrom):
                migrate_from_chat_id = action.chat_id
            elif isinstance(action, types.MessageActionChatCreate):
                group_chat_created = True
            elif isinstance(action, types.MessageActionChannelCreate):
                channel_chat_created = True
            elif isinstance(action, types.MessageActionChatEditPhoto):
                photo = action.photo

                if isinstance(photo, types.Photo):
                    sizes = photo.sizes
                    photo_sizes = []

                    for size in sizes:
                        if isinstance(size, (types.PhotoSize, types.PhotoCachedSize)):
                            loc = size.location

                            if isinstance(size, types.PhotoSize):
                                file_size = size.size
                            else:
                                file_size = len(size.bytes)

                            if isinstance(loc, types.FileLocation):
                                photo_size = pyrogram_types.PhotoSize(
                                    file_id=encode(
                                        pack(
                                            "<iiqqqqi",
                                            2,
                                            loc.dc_id,
                                            photo.id,
                                            photo.access_hash,
                                            loc.volume_id,
                                            loc.secret,
                                            loc.local_id
                                        )
                                    ),
                                    width=size.w,
                                    height=size.h,
                                    file_size=file_size
                                )

                                photo_sizes.append(photo_size)

                    new_chat_photo = pyrogram_types.Photo(
                        id=b64encode(
                            pack(
                                "<qq",
                                photo.id,
                                photo.access_hash
                            ),
                            b"-_"
                        ).decode().rstrip("="),
                        date=photo.date,
                        sizes=photo_sizes
                    )

            m = pyrogram_types.Message(
                message_id=message.id,
                date=message.date,
                chat=parse_chat(message, users, chats),
                from_user=parse_user(users.get(message.from_id, None)),
                new_chat_members=new_chat_members,
                left_chat_member=left_chat_member,
                new_chat_title=new_chat_title,
                new_chat_photo=new_chat_photo,
                delete_chat_photo=delete_chat_photo,
                migrate_to_chat_id=int("-100" + str(migrate_to_chat_id)) if migrate_to_chat_id else None,
                migrate_from_chat_id=-migrate_from_chat_id if migrate_from_chat_id else None,
                group_chat_created=group_chat_created,
                channel_chat_created=channel_chat_created,
                client=proxy(client)
                # TODO: supergroup_chat_created
            )

            if isinstance(action, types.MessageActionPinMessage):
<<<<<<< HEAD
                m.pinned_message = await client.get_messages(
                    m.chat.id,
                    reply_to_message_ids=message.id,
                    replies=0
                )
=======
                try:
                    m.pinned_message = client.get_messages(
                        m.chat.id,
                        reply_to_message_ids=message.id,
                        replies=0
                    )
                except MessageIdsEmpty:
                    pass
>>>>>>> f8844d60
        else:
            m = pyrogram_types.Message(message_id=message.id, client=proxy(client))

        parsed_messages.append(m)

    return parsed_messages if is_list else parsed_messages[0]


def parse_deleted_messages(
        messages: list,
        channel_id: int
) -> pyrogram_types.Messages:
    parsed_messages = []

    for message in messages:
        parsed_messages.append(
            pyrogram_types.Message(
                message_id=message,
                chat=(pyrogram_types.Chat(id=int("-100" + str(channel_id)), type="channel")
                      if channel_id is not None
                      else None)
            )
        )

    return pyrogram_types.Messages(len(parsed_messages), parsed_messages)


def get_peer_id(input_peer) -> int:
    return (
        input_peer.user_id if isinstance(input_peer, types.InputPeerUser)
        else -input_peer.chat_id if isinstance(input_peer, types.InputPeerChat)
        else int("-100" + str(input_peer.channel_id))
    )


def get_input_peer(peer_id: int, access_hash: int):
    return (
        types.InputPeerUser(peer_id, access_hash) if peer_id > 0
        else types.InputPeerChannel(int(str(peer_id)[4:]), access_hash)
        if (str(peer_id).startswith("-100") and access_hash)
        else types.InputPeerChat(-peer_id)
    )


def get_offset_date(dialogs):
    for m in reversed(dialogs.messages):
        if isinstance(m, types.MessageEmpty):
            continue
        else:
            return m.date
    else:
        return 0


def parse_profile_photos(photos):
    if isinstance(photos, types.photos.Photos):
        total_count = len(photos.photos)
    else:
        total_count = photos.count

    user_profile_photos = []

    for photo in photos.photos:
        if isinstance(photo, types.Photo):
            sizes = photo.sizes
            photo_sizes = []

            for size in sizes:
                if isinstance(size, (types.PhotoSize, types.PhotoCachedSize)):
                    loc = size.location

                    if isinstance(size, types.PhotoSize):
                        file_size = size.size
                    else:
                        file_size = len(size.bytes)

                    if isinstance(loc, types.FileLocation):
                        photo_size = pyrogram_types.PhotoSize(
                            file_id=encode(
                                pack(
                                    "<iiqqqqi",
                                    2,
                                    loc.dc_id,
                                    photo.id,
                                    photo.access_hash,
                                    loc.volume_id,
                                    loc.secret,
                                    loc.local_id
                                )
                            ),
                            width=size.w,
                            height=size.h,
                            file_size=file_size
                        )

                        photo_sizes.append(photo_size)

            user_profile_photos.append(
                pyrogram_types.Photo(
                    id=b64encode(
                        pack(
                            "<qq",
                            photo.id,
                            photo.access_hash
                        ),
                        b"-_"
                    ).decode().rstrip("="),
                    date=photo.date,
                    sizes=photo_sizes
                )
            )

    return pyrogram_types.UserProfilePhotos(
        total_count=total_count,
        photos=user_profile_photos
    )


async def parse_callback_query(client, callback_query, users):
    peer = callback_query.peer

    if isinstance(peer, types.PeerUser):
        peer_id = peer.user_id
    elif isinstance(peer, types.PeerChat):
        peer_id = -peer.chat_id
    else:
        peer_id = int("-100" + str(peer.channel_id))

    return pyrogram_types.CallbackQuery(
        id=str(callback_query.query_id),
        from_user=parse_user(users[callback_query.user_id]),
        message=await client.get_messages(peer_id, callback_query.msg_id),
        chat_instance=str(callback_query.chat_instance),
        data=callback_query.data.decode(),
        game_short_name=callback_query.game_short_name,
        client=client
    )


async def parse_inline_callback_query(client, callback_query, users):
    return pyrogram_types.CallbackQuery(
        id=str(callback_query.query_id),
        from_user=parse_user(users[callback_query.user_id]),
        chat_instance=str(callback_query.chat_instance),
        inline_message_id=b64encode(
            pack(
                "<iqq",
                callback_query.msg_id.dc_id,
                callback_query.msg_id.id,
                callback_query.msg_id.access_hash
            ),
            b"-_"
        ).decode().rstrip("="),
        game_short_name=callback_query.game_short_name,
        client=client
    )


async def parse_chat_full(
        client,
        chat_full: types.messages.ChatFull or types.UserFull
) -> pyrogram_types.Chat:
    if isinstance(chat_full, types.UserFull):
        parsed_chat = parse_user_chat(chat_full.user)
        parsed_chat.description = chat_full.about
    else:
        full_chat = chat_full.full_chat
        chat = None

        for i in chat_full.chats:
            if full_chat.id == i.id:
                chat = i

        if isinstance(full_chat, types.ChatFull):
            parsed_chat = parse_chat_chat(chat)

            if isinstance(full_chat.participants, types.ChatParticipants):
                parsed_chat.members_count = len(full_chat.participants.participants)
        else:
            parsed_chat = parse_channel_chat(chat)
            parsed_chat.members_count = full_chat.participants_count
            parsed_chat.description = full_chat.about or None
            # TODO: Add StickerSet type
            parsed_chat.can_set_sticker_set = full_chat.can_set_stickers
            parsed_chat.sticker_set_name = full_chat.stickerset

            if full_chat.pinned_msg_id:
                parsed_chat.pinned_message = await client.get_messages(
                    parsed_chat.id,
                    message_ids=full_chat.pinned_msg_id
                )

        if isinstance(full_chat.exported_invite, types.ChatInviteExported):
            parsed_chat.invite_link = full_chat.exported_invite.link

    return parsed_chat


def parse_dialog_chat(peer, users: dict, chats: dict):
    if isinstance(peer, types.PeerUser):
        return parse_user_chat(users[peer.user_id])
    elif isinstance(peer, types.PeerChat):
        return parse_chat_chat(chats[peer.chat_id])
    else:
        return parse_channel_chat(chats[peer.channel_id])


def parse_chat_members(members: types.channels.ChannelParticipants or types.messages.ChatFull):
    users = {i.id: i for i in members.users}
    parsed_members = []

    if isinstance(members, types.channels.ChannelParticipants):
        count = members.count
        members = members.participants

        for member in members:
            user = parse_user(users[member.user_id])

            if isinstance(member, (types.ChannelParticipant, types.ChannelParticipantSelf)):
                parsed_members.append(
                    pyrogram_types.ChatMember(
                        user=user,
                        status="member"
                    )
                )
            elif isinstance(member, types.ChannelParticipantCreator):
                parsed_members.append(
                    pyrogram_types.ChatMember(
                        user=user,
                        status="creator"
                    )
                )
            elif isinstance(member, types.ChannelParticipantAdmin):
                rights = member.admin_rights  # type: types.ChannelAdminRights

                parsed_members.append(
                    pyrogram_types.ChatMember(
                        user=user,
                        status="administrator",
                        can_be_edited=member.can_edit,
                        can_change_info=rights.change_info,
                        can_post_messages=rights.post_messages,
                        can_edit_messages=rights.edit_messages,
                        can_delete_messages=rights.delete_messages,
                        can_invite_users=rights.invite_users or rights.invite_link,
                        can_restrict_members=rights.ban_users,
                        can_pin_messages=rights.pin_messages,
                        can_promote_members=rights.add_admins
                    )
                )
            elif isinstance(member, types.ChannelParticipantBanned):
                rights = member.banned_rights  # type: types.ChannelBannedRights

                chat_member = pyrogram_types.ChatMember(
                    user=user,
                    status="kicked" if rights.view_messages else "restricted",
                    until_date=0 if rights.until_date == (1 << 31) - 1 else rights.until_date
                )

                if chat_member.status == "restricted":
                    chat_member.can_send_messages = not rights.send_messages
                    chat_member.can_send_media_messages = not rights.send_media
                    chat_member.can_send_other_messages = (
                            not rights.send_stickers or not rights.send_gifs or
                            not rights.send_games or not rights.send_inline
                    )
                    chat_member.can_add_web_page_previews = not rights.embed_links

                parsed_members.append(chat_member)

        return pyrogram_types.ChatMembers(
            total_count=count,
            chat_members=parsed_members
        )
    else:
        members = members.full_chat.participants.participants

        for member in members:
            user = parse_user(users[member.user_id])

            if isinstance(member, types.ChatParticipant):
                parsed_members.append(
                    pyrogram_types.ChatMember(
                        user=user,
                        status="member"
                    )
                )
            elif isinstance(member, types.ChatParticipantCreator):
                parsed_members.append(
                    pyrogram_types.ChatMember(
                        user=user,
                        status="creator"
                    )
                )
            elif isinstance(member, types.ChatParticipantAdmin):
                parsed_members.append(
                    pyrogram_types.ChatMember(
                        user=user,
                        status="administrator"
                    )
                )

        return pyrogram_types.ChatMembers(
            total_count=len(members),
            chat_members=parsed_members
        )<|MERGE_RESOLUTION|>--- conflicted
+++ resolved
@@ -754,22 +754,14 @@
             )
 
             if isinstance(action, types.MessageActionPinMessage):
-<<<<<<< HEAD
-                m.pinned_message = await client.get_messages(
-                    m.chat.id,
-                    reply_to_message_ids=message.id,
-                    replies=0
-                )
-=======
                 try:
-                    m.pinned_message = client.get_messages(
+                    m.pinned_message = await client.get_messages(
                         m.chat.id,
                         reply_to_message_ids=message.id,
                         replies=0
                     )
                 except MessageIdsEmpty:
                     pass
->>>>>>> f8844d60
         else:
             m = pyrogram_types.Message(message_id=message.id, client=proxy(client))
 
