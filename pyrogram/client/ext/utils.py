--- conflicted
+++ resolved
@@ -81,274 +81,4 @@
         else:
             return m.date
     else:
-<<<<<<< HEAD
-        return 0
-
-
-def parse_profile_photos(photos):
-    if isinstance(photos, types.photos.Photos):
-        total_count = len(photos.photos)
-    else:
-        total_count = photos.count
-
-    user_profile_photos = []
-
-    for photo in photos.photos:
-        if isinstance(photo, types.Photo):
-            sizes = photo.sizes
-            photo_sizes = []
-
-            for size in sizes:
-                if isinstance(size, (types.PhotoSize, types.PhotoCachedSize)):
-                    loc = size.location
-
-                    if isinstance(size, types.PhotoSize):
-                        file_size = size.size
-                    else:
-                        file_size = len(size.bytes)
-
-                    if isinstance(loc, types.FileLocation):
-                        photo_size = pyrogram_types.PhotoSize(
-                            file_id=encode(
-                                pack(
-                                    "<iiqqqqi",
-                                    2,
-                                    loc.dc_id,
-                                    photo.id,
-                                    photo.access_hash,
-                                    loc.volume_id,
-                                    loc.secret,
-                                    loc.local_id
-                                )
-                            ),
-                            width=size.w,
-                            height=size.h,
-                            file_size=file_size
-                        )
-
-                        photo_sizes.append(photo_size)
-
-            user_profile_photos.append(
-                pyrogram_types.Photo(
-                    id=b64encode(
-                        pack(
-                            "<qq",
-                            photo.id,
-                            photo.access_hash
-                        ),
-                        b"-_"
-                    ).decode().rstrip("="),
-                    date=photo.date,
-                    sizes=photo_sizes
-                )
-            )
-
-    return pyrogram_types.UserProfilePhotos(
-        total_count=total_count,
-        photos=user_profile_photos
-    )
-
-
-def parse_callback_query(client, update, users):
-    message = None
-    inline_message_id = None
-
-    if isinstance(update, types.UpdateBotCallbackQuery):
-        peer = update.peer
-
-        if isinstance(peer, types.PeerUser):
-            peer_id = peer.user_id
-        elif isinstance(peer, types.PeerChat):
-            peer_id = -peer.chat_id
-        else:
-            peer_id = int("-100" + str(peer.channel_id))
-
-        message = client.get_messages(peer_id, update.msg_id)
-    elif isinstance(update, types.UpdateInlineBotCallbackQuery):
-        inline_message_id = b64encode(
-            pack(
-                "<iqq",
-                update.msg_id.dc_id,
-                update.msg_id.id,
-                update.msg_id.access_hash
-            ),
-            b"-_"
-        ).decode().rstrip("=")
-
-    return pyrogram_types.CallbackQuery(
-        id=str(update.query_id),
-        from_user=parse_user(users[update.user_id]),
-        message=message,
-        inline_message_id=inline_message_id,
-        chat_instance=str(update.chat_instance),
-        data=update.data.decode(),
-        game_short_name=update.game_short_name,
-        client=client
-    )
-
-
-def parse_inline_query(client, inline_query: types.UpdateBotInlineQuery, users):
-    return pyrogram_types.InlineQuery(
-        client=client,
-        id=str(inline_query.query_id),
-        from_user=parse_user(users[inline_query.user_id]),
-        query=inline_query.query,
-        offset=inline_query.offset,
-        location=pyrogram_types.Location(
-            longitude=inline_query.geo.long,
-            latitude=inline_query.geo.lat
-        ) if inline_query.geo else None
-    )
-
-
-def parse_chat_full(
-        client,
-        chat_full: types.messages.ChatFull or types.UserFull
-) -> pyrogram_types.Chat:
-    if isinstance(chat_full, types.UserFull):
-        parsed_chat = parse_user_chat(chat_full.user)
-        parsed_chat.description = chat_full.about
-    else:
-        full_chat = chat_full.full_chat
-        chat = None
-
-        for i in chat_full.chats:
-            if full_chat.id == i.id:
-                chat = i
-
-        if isinstance(full_chat, types.ChatFull):
-            parsed_chat = parse_chat_chat(chat)
-
-            if isinstance(full_chat.participants, types.ChatParticipants):
-                parsed_chat.members_count = len(full_chat.participants.participants)
-        else:
-            parsed_chat = parse_channel_chat(chat)
-            parsed_chat.members_count = full_chat.participants_count
-            parsed_chat.description = full_chat.about or None
-            # TODO: Add StickerSet type
-            parsed_chat.can_set_sticker_set = full_chat.can_set_stickers
-            parsed_chat.sticker_set_name = full_chat.stickerset
-
-            if full_chat.pinned_msg_id:
-                parsed_chat.pinned_message = client.get_messages(
-                    parsed_chat.id,
-                    message_ids=full_chat.pinned_msg_id
-                )
-
-        if isinstance(full_chat.exported_invite, types.ChatInviteExported):
-            parsed_chat.invite_link = full_chat.exported_invite.link
-
-    return parsed_chat
-
-
-def parse_dialog_chat(peer, users: dict, chats: dict):
-    if isinstance(peer, types.PeerUser):
-        return parse_user_chat(users[peer.user_id])
-    elif isinstance(peer, types.PeerChat):
-        return parse_chat_chat(chats[peer.chat_id])
-    else:
-        return parse_channel_chat(chats[peer.channel_id])
-
-
-def parse_chat_members(members: types.channels.ChannelParticipants or types.messages.ChatFull):
-    users = {i.id: i for i in members.users}
-    parsed_members = []
-
-    if isinstance(members, types.channels.ChannelParticipants):
-        count = members.count
-        members = members.participants
-
-        for member in members:
-            user = parse_user(users[member.user_id])
-
-            if isinstance(member, (types.ChannelParticipant, types.ChannelParticipantSelf)):
-                parsed_members.append(
-                    pyrogram_types.ChatMember(
-                        user=user,
-                        status="member"
-                    )
-                )
-            elif isinstance(member, types.ChannelParticipantCreator):
-                parsed_members.append(
-                    pyrogram_types.ChatMember(
-                        user=user,
-                        status="creator"
-                    )
-                )
-            elif isinstance(member, types.ChannelParticipantAdmin):
-                rights = member.admin_rights  # type: types.ChannelAdminRights
-
-                parsed_members.append(
-                    pyrogram_types.ChatMember(
-                        user=user,
-                        status="administrator",
-                        can_be_edited=member.can_edit,
-                        can_change_info=rights.change_info,
-                        can_post_messages=rights.post_messages,
-                        can_edit_messages=rights.edit_messages,
-                        can_delete_messages=rights.delete_messages,
-                        can_invite_users=rights.invite_users or rights.invite_link,
-                        can_restrict_members=rights.ban_users,
-                        can_pin_messages=rights.pin_messages,
-                        can_promote_members=rights.add_admins
-                    )
-                )
-            elif isinstance(member, types.ChannelParticipantBanned):
-                rights = member.banned_rights  # type: types.ChannelBannedRights
-
-                chat_member = pyrogram_types.ChatMember(
-                    user=user,
-                    status="kicked" if rights.view_messages else "restricted",
-                    until_date=0 if rights.until_date == (1 << 31) - 1 else rights.until_date
-                )
-
-                if chat_member.status == "restricted":
-                    chat_member.can_send_messages = not rights.send_messages
-                    chat_member.can_send_media_messages = not rights.send_media
-                    chat_member.can_send_other_messages = (
-                            not rights.send_stickers or not rights.send_gifs or
-                            not rights.send_games or not rights.send_inline
-                    )
-                    chat_member.can_add_web_page_previews = not rights.embed_links
-
-                parsed_members.append(chat_member)
-
-        return pyrogram_types.ChatMembers(
-            total_count=count,
-            chat_members=parsed_members
-        )
-    else:
-        members = members.full_chat.participants.participants
-
-        for member in members:
-            user = parse_user(users[member.user_id])
-
-            if isinstance(member, types.ChatParticipant):
-                parsed_members.append(
-                    pyrogram_types.ChatMember(
-                        user=user,
-                        status="member"
-                    )
-                )
-            elif isinstance(member, types.ChatParticipantCreator):
-                parsed_members.append(
-                    pyrogram_types.ChatMember(
-                        user=user,
-                        status="creator"
-                    )
-                )
-            elif isinstance(member, types.ChatParticipantAdmin):
-                parsed_members.append(
-                    pyrogram_types.ChatMember(
-                        user=user,
-                        status="administrator"
-                    )
-                )
-
-        return pyrogram_types.ChatMembers(
-            total_count=len(members),
-            chat_members=parsed_members
-        )
-=======
-        return 0
->>>>>>> afcde95b
+        return 0