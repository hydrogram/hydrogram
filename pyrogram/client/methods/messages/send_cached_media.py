# Pyrogram - Telegram MTProto API Client Library for Python
# Copyright (C) 2017-2019 Dan Tès <https://github.com/delivrance>
#
# This file is part of Pyrogram.
#
# Pyrogram is free software: you can redistribute it and/or modify
# it under the terms of the GNU Lesser General Public License as published
# by the Free Software Foundation, either version 3 of the License, or
# (at your option) any later version.
#
# Pyrogram is distributed in the hope that it will be useful,
# but WITHOUT ANY WARRANTY; without even the implied warranty of
# MERCHANTABILITY or FITNESS FOR A PARTICULAR PURPOSE.  See the
# GNU Lesser General Public License for more details.
#
# You should have received a copy of the GNU Lesser General Public License
# along with Pyrogram.  If not, see <http://www.gnu.org/licenses/>.

from typing import Union

import pyrogram
from pyrogram.api import functions, types
from pyrogram.client.ext import BaseClient, utils


class SendCachedMedia(BaseClient):
    async def send_cached_media(
        self,
        chat_id: Union[int, str],
        file_id: str,
        file_ref: str = None,
        caption: str = "",
        parse_mode: Union[str, None] = object,
        disable_notification: bool = None,
        reply_to_message_id: int = None,
        schedule_date: int = None,
        reply_markup: Union[
            "pyrogram.InlineKeyboardMarkup",
            "pyrogram.ReplyKeyboardMarkup",
            "pyrogram.ReplyKeyboardRemove",
            "pyrogram.ForceReply"
        ] = None
    ) -> Union["pyrogram.Message", None]:
        """Send any media stored on the Telegram servers using a file_id.

        This convenience method works with any valid file_id only.
        It does the same as calling the relevant method for sending media using a file_id, thus saving you from the
        hassle of using the correct method for the media the file_id is pointing to.

        Parameters:
            chat_id (``int`` | ``str``):
                Unique identifier (int) or username (str) of the target chat.
                For your personal cloud (Saved Messages) you can simply use "me" or "self".
                For a contact that exists in your Telegram address book you can use his phone number (str).

            file_id (``str``):
                Media to send.
                Pass a file_id as string to send a media that exists on the Telegram servers.

            file_ref (``str``, *optional*):
                A valid file reference obtained by a recently fetched media message.
                To be used in combination with a file id in case a file reference is needed.

            caption (``bool``, *optional*):
                Media caption, 0-1024 characters.

            parse_mode (``str``, *optional*):
                By default, texts are parsed using both Markdown and HTML styles.
                You can combine both syntaxes together.
                Pass "markdown" or "md" to enable Markdown-style parsing only.
                Pass "html" to enable HTML-style parsing only.
                Pass None to completely disable style parsing.

            disable_notification (``bool``, *optional*):
                Sends the message silently.
                Users will receive a notification with no sound.

            reply_to_message_id (``int``, *optional*):
                If the message is a reply, ID of the original message.

            schedule_date (``int``, *optional*):
                Date when the message will be automatically sent. Unix time.

            reply_markup (:obj:`InlineKeyboardMarkup` | :obj:`ReplyKeyboardMarkup` | :obj:`ReplyKeyboardRemove` | :obj:`ForceReply`, *optional*):
                Additional interface options. An object for an inline keyboard, custom reply keyboard,
                instructions to remove reply keyboard or to force a reply from the user.

        Returns:
            :obj:`Message`: On success, the sent media message is returned.

        Example:
            .. code-block:: python

                app.send_cached_media("me", "CAADBAADyg4AAvLQYAEYD4F7vcZ43AI")
        """

        r = await self.send(
            functions.messages.SendMedia(
<<<<<<< HEAD
                peer=await self.resolve_peer(chat_id),
                media=utils.get_input_media_from_file_id(file_id),
=======
                peer=self.resolve_peer(chat_id),
                media=utils.get_input_media_from_file_id(file_id, file_ref),
>>>>>>> 91d3508c
                silent=disable_notification or None,
                reply_to_msg_id=reply_to_message_id,
                random_id=self.rnd_id(),
                schedule_date=schedule_date,
                reply_markup=reply_markup.write() if reply_markup else None,
                **await self.parser.parse(caption, parse_mode)
            )
        )

        for i in r.updates:
            if isinstance(i, (types.UpdateNewMessage, types.UpdateNewChannelMessage, types.UpdateNewScheduledMessage)):
                return await pyrogram.Message._parse(
                    self, i.message,
                    {i.id: i for i in r.users},
                    {i.id: i for i in r.chats},
                    is_scheduled=isinstance(i, types.UpdateNewScheduledMessage)
                )<|MERGE_RESOLUTION|>--- conflicted
+++ resolved
@@ -96,13 +96,8 @@
 
         r = await self.send(
             functions.messages.SendMedia(
-<<<<<<< HEAD
                 peer=await self.resolve_peer(chat_id),
-                media=utils.get_input_media_from_file_id(file_id),
-=======
-                peer=self.resolve_peer(chat_id),
                 media=utils.get_input_media_from_file_id(file_id, file_ref),
->>>>>>> 91d3508c
                 silent=disable_notification or None,
                 reply_to_msg_id=reply_to_message_id,
                 random_id=self.rnd_id(),
