#  Pyrogram - Telegram MTProto API Client Library for Python
#  Copyright (C) 2017-2020 Dan <https://github.com/delivrance>
#
#  This file is part of Pyrogram.
#
#  Pyrogram is free software: you can redistribute it and/or modify
#  it under the terms of the GNU Lesser General Public License as published
#  by the Free Software Foundation, either version 3 of the License, or
#  (at your option) any later version.
#
#  Pyrogram is distributed in the hope that it will be useful,
#  but WITHOUT ANY WARRANTY; without even the implied warranty of
#  MERCHANTABILITY or FITNESS FOR A PARTICULAR PURPOSE.  See the
#  GNU Lesser General Public License for more details.
#
#  You should have received a copy of the GNU Lesser General Public License
#  along with Pyrogram.  If not, see <http://www.gnu.org/licenses/>.

import asyncio
import logging
import os
from typing import Union, List

import pyrogram
from pyrogram.api import functions, types
from pyrogram.client.ext import BaseClient, utils
from pyrogram.errors import FloodWait

log = logging.getLogger(__name__)


class SendMediaGroup(BaseClient):
    # TODO: Add progress parameter
    async def send_media_group(
        self,
        chat_id: Union[int, str],
        media: List[Union["pyrogram.InputMediaPhoto", "pyrogram.InputMediaVideo"]],
        disable_notification: bool = None,
        reply_to_message_id: int = None
    ) -> List["pyrogram.Message"]:
        """Send a group of photos or videos as an album.

        Parameters:
            chat_id (``int`` | ``str``):
                Unique identifier (int) or username (str) of the target chat.
                For your personal cloud (Saved Messages) you can simply use "me" or "self".
                For a contact that exists in your Telegram address book you can use his phone number (str).

            media (List of :obj:`InputMediaPhoto` and :obj:`InputMediaVideo`):
                A list describing photos and videos to be sent, must include 2–10 items.

            disable_notification (``bool``, *optional*):
                Sends the message silently.
                Users will receive a notification with no sound.

            reply_to_message_id (``int``, *optional*):
                If the message is a reply, ID of the original message.

        Returns:
            List of :obj:`Message`: On success, a list of the sent messages is returned.

        Example:
            .. code-block:: python

                from pyrogram import InputMediaPhoto, InputMediaVideo

                app.send_media_group(
                    "me",
                    [
                        InputMediaPhoto("photo1.jpg"),
                        InputMediaPhoto("photo2.jpg", caption="photo caption"),
                        InputMediaVideo("video.mp4", caption="a video")
                    ]
                )
        """
        multi_media = []

        for i in media:
            if isinstance(i, pyrogram.InputMediaPhoto):
                if os.path.exists(i.media):
<<<<<<< HEAD
                    while True:
                        try:
                            media = await self.send(
                                functions.messages.UploadMedia(
                                    peer=await self.resolve_peer(chat_id),
                                    media=types.InputMediaUploadedPhoto(
                                        file=await self.save_file(i.media)
                                    )
                                )
                            )
                        except FloodWait as e:
                            log.warning("Sleeping for {}s".format(e.x))
                            await asyncio.sleep(e.x)
                        else:
                            break
=======
                    media = self.send(
                        functions.messages.UploadMedia(
                            peer=self.resolve_peer(chat_id),
                            media=types.InputMediaUploadedPhoto(
                                file=self.save_file(i.media)
                            )
                        )
                    )
>>>>>>> 99aee987

                    media = types.InputMediaPhoto(
                        id=types.InputPhoto(
                            id=media.photo.id,
                            access_hash=media.photo.access_hash,
                            file_reference=media.photo.file_reference
                        )
                    )
                elif i.media.startswith("http"):
                    media = await self.send(
                        functions.messages.UploadMedia(
                            peer=await self.resolve_peer(chat_id),
                            media=types.InputMediaPhotoExternal(
                                url=i.media
                            )
                        )
                    )

                    media = types.InputMediaPhoto(
                        id=types.InputPhoto(
                            id=media.photo.id,
                            access_hash=media.photo.access_hash,
                            file_reference=media.photo.file_reference
                        )
                    )
                else:
                    media = utils.get_input_media_from_file_id(i.media, i.file_ref, 2)
            elif isinstance(i, pyrogram.InputMediaVideo):
                if os.path.exists(i.media):
<<<<<<< HEAD
                    while True:
                        try:
                            media = await self.send(
                                functions.messages.UploadMedia(
                                    peer=await self.resolve_peer(chat_id),
                                    media=types.InputMediaUploadedDocument(
                                        file=await self.save_file(i.media),
                                        thumb=None if i.thumb is None else self.save_file(i.thumb),
                                        mime_type=self.guess_mime_type(i.media) or "video/mp4",
                                        attributes=[
                                            types.DocumentAttributeVideo(
                                                supports_streaming=i.supports_streaming or None,
                                                duration=i.duration,
                                                w=i.width,
                                                h=i.height
                                            ),
                                            types.DocumentAttributeFilename(file_name=os.path.basename(i.media))
                                        ]
                                    )
                                )
                            )
                        except FloodWait as e:
                            log.warning("Sleeping for {}s".format(e.x))
                            await asyncio.sleep(e.x)
                        else:
                            break
=======
                    media = self.send(
                        functions.messages.UploadMedia(
                            peer=self.resolve_peer(chat_id),
                            media=types.InputMediaUploadedDocument(
                                file=self.save_file(i.media),
                                thumb=None if i.thumb is None else self.save_file(i.thumb),
                                mime_type=self.guess_mime_type(i.media) or "video/mp4",
                                attributes=[
                                    types.DocumentAttributeVideo(
                                        supports_streaming=i.supports_streaming or None,
                                        duration=i.duration,
                                        w=i.width,
                                        h=i.height
                                    ),
                                    types.DocumentAttributeFilename(file_name=os.path.basename(i.media))
                                ]
                            )
                        )
                    )
>>>>>>> 99aee987

                    media = types.InputMediaDocument(
                        id=types.InputDocument(
                            id=media.document.id,
                            access_hash=media.document.access_hash,
                            file_reference=media.document.file_reference
                        )
                    )
                elif i.media.startswith("http"):
                    media = await self.send(
                        functions.messages.UploadMedia(
                            peer=await self.resolve_peer(chat_id),
                            media=types.InputMediaDocumentExternal(
                                url=i.media
                            )
                        )
                    )

                    media = types.InputMediaDocument(
                        id=types.InputDocument(
                            id=media.document.id,
                            access_hash=media.document.access_hash,
                            file_reference=media.document.file_reference
                        )
                    )
                else:
                    media = utils.get_input_media_from_file_id(i.media, i.file_ref, 4)

            multi_media.append(
                types.InputSingleMedia(
                    media=media,
                    random_id=self.rnd_id(),
                    **await self.parser.parse(i.caption, i.parse_mode)
                )
            )

<<<<<<< HEAD
        while True:
            try:
                r = await self.send(
                    functions.messages.SendMultiMedia(
                        peer=await self.resolve_peer(chat_id),
                        multi_media=multi_media,
                        silent=disable_notification or None,
                        reply_to_msg_id=reply_to_message_id
                    )
                )
            except FloodWait as e:
                log.warning("Sleeping for {}s".format(e.x))
                await asyncio.sleep(e.x)
            else:
                break
=======
        r = self.send(
            functions.messages.SendMultiMedia(
                peer=self.resolve_peer(chat_id),
                multi_media=multi_media,
                silent=disable_notification or None,
                reply_to_msg_id=reply_to_message_id
            )
        )
>>>>>>> 99aee987

        return await utils.parse_messages(
            self,
            types.messages.Messages(
                messages=[m.message for m in filter(
                    lambda u: isinstance(u, (types.UpdateNewMessage, types.UpdateNewChannelMessage)),
                    r.updates
                )],
                users=r.users,
                chats=r.chats
            )
        )<|MERGE_RESOLUTION|>--- conflicted
+++ resolved
@@ -78,32 +78,14 @@
         for i in media:
             if isinstance(i, pyrogram.InputMediaPhoto):
                 if os.path.exists(i.media):
-<<<<<<< HEAD
-                    while True:
-                        try:
-                            media = await self.send(
-                                functions.messages.UploadMedia(
-                                    peer=await self.resolve_peer(chat_id),
-                                    media=types.InputMediaUploadedPhoto(
-                                        file=await self.save_file(i.media)
-                                    )
-                                )
-                            )
-                        except FloodWait as e:
-                            log.warning("Sleeping for {}s".format(e.x))
-                            await asyncio.sleep(e.x)
-                        else:
-                            break
-=======
-                    media = self.send(
+                    media = await self.send(
                         functions.messages.UploadMedia(
-                            peer=self.resolve_peer(chat_id),
+                            peer=await self.resolve_peer(chat_id),
                             media=types.InputMediaUploadedPhoto(
-                                file=self.save_file(i.media)
+                                file=await self.save_file(i.media)
                             )
                         )
                     )
->>>>>>> 99aee987
 
                     media = types.InputMediaPhoto(
                         id=types.InputPhoto(
@@ -133,39 +115,11 @@
                     media = utils.get_input_media_from_file_id(i.media, i.file_ref, 2)
             elif isinstance(i, pyrogram.InputMediaVideo):
                 if os.path.exists(i.media):
-<<<<<<< HEAD
-                    while True:
-                        try:
-                            media = await self.send(
-                                functions.messages.UploadMedia(
-                                    peer=await self.resolve_peer(chat_id),
-                                    media=types.InputMediaUploadedDocument(
-                                        file=await self.save_file(i.media),
-                                        thumb=None if i.thumb is None else self.save_file(i.thumb),
-                                        mime_type=self.guess_mime_type(i.media) or "video/mp4",
-                                        attributes=[
-                                            types.DocumentAttributeVideo(
-                                                supports_streaming=i.supports_streaming or None,
-                                                duration=i.duration,
-                                                w=i.width,
-                                                h=i.height
-                                            ),
-                                            types.DocumentAttributeFilename(file_name=os.path.basename(i.media))
-                                        ]
-                                    )
-                                )
-                            )
-                        except FloodWait as e:
-                            log.warning("Sleeping for {}s".format(e.x))
-                            await asyncio.sleep(e.x)
-                        else:
-                            break
-=======
-                    media = self.send(
+                    media = await self.send(
                         functions.messages.UploadMedia(
-                            peer=self.resolve_peer(chat_id),
+                            peer=await self.resolve_peer(chat_id),
                             media=types.InputMediaUploadedDocument(
-                                file=self.save_file(i.media),
+                                file=await self.save_file(i.media),
                                 thumb=None if i.thumb is None else self.save_file(i.thumb),
                                 mime_type=self.guess_mime_type(i.media) or "video/mp4",
                                 attributes=[
@@ -180,7 +134,6 @@
                             )
                         )
                     )
->>>>>>> 99aee987
 
                     media = types.InputMediaDocument(
                         id=types.InputDocument(
@@ -217,32 +170,14 @@
                 )
             )
 
-<<<<<<< HEAD
-        while True:
-            try:
-                r = await self.send(
-                    functions.messages.SendMultiMedia(
-                        peer=await self.resolve_peer(chat_id),
-                        multi_media=multi_media,
-                        silent=disable_notification or None,
-                        reply_to_msg_id=reply_to_message_id
-                    )
-                )
-            except FloodWait as e:
-                log.warning("Sleeping for {}s".format(e.x))
-                await asyncio.sleep(e.x)
-            else:
-                break
-=======
-        r = self.send(
+        r = await self.send(
             functions.messages.SendMultiMedia(
-                peer=self.resolve_peer(chat_id),
+                peer=await self.resolve_peer(chat_id),
                 multi_media=multi_media,
                 silent=disable_notification or None,
                 reply_to_msg_id=reply_to_message_id
             )
         )
->>>>>>> 99aee987
 
         return await utils.parse_messages(
             self,
