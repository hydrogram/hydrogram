# Pyrogram - Telegram MTProto API Client Library for Python
# Copyright (C) 2017-2018 Dan Tès <https://github.com/delivrance>
#
# This file is part of Pyrogram.
#
# Pyrogram is free software: you can redistribute it and/or modify
# it under the terms of the GNU Lesser General Public License as published
# by the Free Software Foundation, either version 3 of the License, or
# (at your option) any later version.
#
# Pyrogram is distributed in the hope that it will be useful,
# but WITHOUT ANY WARRANTY; without even the implied warranty of
# MERCHANTABILITY or FITNESS FOR A PARTICULAR PURPOSE.  See the
# GNU Lesser General Public License for more details.
#
# You should have received a copy of the GNU Lesser General Public License
# along with Pyrogram.  If not, see <http://www.gnu.org/licenses/>.

from typing import Union

import pyrogram
from pyrogram.api import functions
from ...ext import BaseClient


class GetHistory(BaseClient):
<<<<<<< HEAD
    async def get_history(self,
                          chat_id: Union[int, str],
                          offset: int = 0,
                          limit: int = 100,
                          offset_id: int = 0,
                          offset_date: int = 0):
=======
    def get_history(self,
                    chat_id: Union[int, str],
                    limit: int = 100,
                    offset: int = 0,
                    offset_id: int = 0,
                    offset_date: int = 0,
                    reversed: bool = False):
>>>>>>> 9fadbbd7
        """Use this method to retrieve the history of a chat.

        You can get up to 100 messages at once.

        Args:
            chat_id (``int`` | ``str``):
                Unique identifier (int) or username (str) of the target chat.
                For your personal cloud (Saved Messages) you can simply use "me" or "self".
                For a contact that exists in your Telegram address book you can use his phone number (str).

            limit (``int``, *optional*):
                Limits the number of messages to be retrieved.
                By default, the first 100 messages are returned.

            offset (``int``, *optional*)
                Sequential number of the first message to be returned. Defaults to 0 (most recent message).
                Negative values are also accepted and become useful in case you set offset_id or offset_date.

            offset_id (``int``, *optional*):
                Pass a message identifier as offset to retrieve only older messages starting from that message.

            offset_date (``int``, *optional*):
                Pass a date in Unix time as offset to retrieve only older messages starting from that date.

            reversed (``bool``, *optional*):
                Pass True to retrieve the messages in reversed order (from older to most recent).

        Returns:
            On success, a :obj:`Messages <pyrogram.Messages>` object is returned.

        Raises:
            :class:`Error <pyrogram.Error>` in case of a Telegram RPC error.
        """

<<<<<<< HEAD
        return await pyrogram.Messages._parse(
=======
        messages = pyrogram.Messages._parse(
>>>>>>> 9fadbbd7
            self,
            await self.send(
                functions.messages.GetHistory(
                    peer=await self.resolve_peer(chat_id),
                    offset_id=offset_id,
                    offset_date=offset_date,
                    add_offset=offset - (limit if reversed else 0),
                    limit=limit,
                    max_id=0,
                    min_id=0,
                    hash=0
                )
            )
        )

        if reversed:
            messages.messages.reverse()

        return messages<|MERGE_RESOLUTION|>--- conflicted
+++ resolved
@@ -24,22 +24,13 @@
 
 
 class GetHistory(BaseClient):
-<<<<<<< HEAD
     async def get_history(self,
                           chat_id: Union[int, str],
+                          limit: int = 100,
                           offset: int = 0,
-                          limit: int = 100,
                           offset_id: int = 0,
-                          offset_date: int = 0):
-=======
-    def get_history(self,
-                    chat_id: Union[int, str],
-                    limit: int = 100,
-                    offset: int = 0,
-                    offset_id: int = 0,
-                    offset_date: int = 0,
-                    reversed: bool = False):
->>>>>>> 9fadbbd7
+                          offset_date: int = 0,
+                          reversed: bool = False):
         """Use this method to retrieve the history of a chat.
 
         You can get up to 100 messages at once.
@@ -74,11 +65,7 @@
             :class:`Error <pyrogram.Error>` in case of a Telegram RPC error.
         """
 
-<<<<<<< HEAD
-        return await pyrogram.Messages._parse(
-=======
-        messages = pyrogram.Messages._parse(
->>>>>>> 9fadbbd7
+        messages = await pyrogram.Messages._parse(
             self,
             await self.send(
                 functions.messages.GetHistory(
