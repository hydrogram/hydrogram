--- conflicted
+++ resolved
@@ -30,7 +30,8 @@
         self,
         chat_id: Union[int, str],
         document: str,
-        thumb: str = None, caption: str = "",
+        thumb: str = None,
+        caption: str = "",
         parse_mode: Union[str, None] = object,
         disable_notification: bool = None,
         reply_to_message_id: int = None,
@@ -168,16 +169,11 @@
                     await self.save_file(document, file_id=file.id, file_part=e.x)
                 else:
                     for i in r.updates:
-<<<<<<< HEAD
-                        if isinstance(i, (types.UpdateNewMessage, types.UpdateNewChannelMessage)):
-                            return await pyrogram.Message._parse(
-=======
                         if isinstance(
                             i,
                             (types.UpdateNewMessage, types.UpdateNewChannelMessage, types.UpdateNewScheduledMessage)
                         ):
-                            return pyrogram.Message._parse(
->>>>>>> 44a74b9d
+                            return await pyrogram.Message._parse(
                                 self, i.message,
                                 {i.id: i for i in r.users},
                                 {i.id: i for i in r.chats},
