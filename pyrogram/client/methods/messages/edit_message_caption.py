--- conflicted
+++ resolved
@@ -58,31 +58,10 @@
         Raises:
             RPCError: In case of a Telegram RPC error.
         """
-<<<<<<< HEAD
-        style = self.html if parse_mode.lower() == "html" else self.markdown
-
-        r = await self.send(
-            functions.messages.EditMessage(
-                peer=await self.resolve_peer(chat_id),
-                id=message_id,
-                reply_markup=reply_markup.write() if reply_markup else None,
-                **await style.parse(caption)
-            )
-        )
-
-        for i in r.updates:
-            if isinstance(i, (types.UpdateEditMessage, types.UpdateEditChannelMessage)):
-                return await pyrogram.Message._parse(
-                    self, i.message,
-                    {i.id: i for i in r.users},
-                    {i.id: i for i in r.chats}
-                )
-=======
-        return self.edit_message_text(
+        return await self.edit_message_text(
             chat_id=chat_id,
             message_id=message_id,
             text=caption,
             parse_mode=parse_mode,
             reply_markup=reply_markup
-        )
->>>>>>> f16ca8b9
+        )