--- conflicted
+++ resolved
@@ -23,7 +23,6 @@
 import pyrogram
 from pyrogram.api import functions, types
 from pyrogram.errors import FloodWait
-
 from ...ext import BaseClient, utils
 
 log = logging.getLogger(__name__)
@@ -83,13 +82,8 @@
                         )
                     )
             except FloodWait as e:
-<<<<<<< HEAD
-                logging.warning("Sleeping for {}s".format(e.x))
+                log.warning("Sleeping for {}s".format(e.x))
                 await asyncio.sleep(e.x)
-=======
-                log.warning("Sleeping {}s".format(e.x))
-                time.sleep(e.x)
->>>>>>> a015f998
             else:
                 break
 
