--- conflicted
+++ resolved
@@ -16,13 +16,11 @@
 #  You should have received a copy of the GNU Lesser General Public License
 #  along with Pyrogram.  If not, see <http://www.gnu.org/licenses/>.
 
-import asyncio
 import logging
 from typing import List
 
 import pyrogram
 from pyrogram.api import functions, types
-from pyrogram.errors import FloodWait
 from ...ext import BaseClient, utils
 
 log = logging.getLogger(__name__)
@@ -66,32 +64,10 @@
                 app.get_dialogs(pinned_only=True)
         """
 
-<<<<<<< HEAD
-        while True:
-            try:
-                if pinned_only:
-                    r = await self.send(functions.messages.GetPinnedDialogs(folder_id=0))
-                else:
-                    r = await self.send(
-                        functions.messages.GetDialogs(
-                            offset_date=offset_date,
-                            offset_id=0,
-                            offset_peer=types.InputPeerEmpty(),
-                            limit=limit,
-                            hash=0,
-                            exclude_pinned=True
-                        )
-                    )
-            except FloodWait as e:
-                log.warning("Sleeping for {}s".format(e.x))
-                await asyncio.sleep(e.x)
-            else:
-                break
-=======
         if pinned_only:
-            r = self.send(functions.messages.GetPinnedDialogs(folder_id=0))
+            r = await self.send(functions.messages.GetPinnedDialogs(folder_id=0))
         else:
-            r = self.send(
+            r = await self.send(
                 functions.messages.GetDialogs(
                     offset_date=offset_date,
                     offset_id=0,
@@ -101,7 +77,6 @@
                     exclude_pinned=True
                 )
             )
->>>>>>> 99aee987
 
         users = {i.id: i for i in r.users}
         chats = {i.id: i for i in r.chats}
