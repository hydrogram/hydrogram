--- conflicted
+++ resolved
@@ -102,15 +102,6 @@
         limit = min(200, total)
         resolved_chat_id = await self.resolve_peer(chat_id)
 
-<<<<<<< HEAD
-        filter = (
-            Filters.RECENT
-            if await self.get_chat_members_count(chat_id) <= 10000 and filter == Filters.ALL
-            else filter
-        )
-
-=======
->>>>>>> 8681ca20
         if filter not in QUERYABLE_FILTERS:
             queries = [""]
 
