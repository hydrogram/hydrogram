--- conflicted
+++ resolved
@@ -47,19 +47,11 @@
         Raises:
             RPCError: In case of a Telegram RPC error.
         """
-<<<<<<< HEAD
-        chat_id = await self.resolve_peer(chat_id)
-        user_id = await self.resolve_peer(user_id)
-
-        if isinstance(chat_id, types.InputPeerChat):
-            full_chat = await self.send(
-=======
-        chat = self.resolve_peer(chat_id)
-        user = self.resolve_peer(user_id)
+        chat = await self.resolve_peer(chat_id)
+        user = await self.resolve_peer(user_id)
 
         if isinstance(chat, types.InputPeerChat):
-            full_chat = self.send(
->>>>>>> b46ffe14
+            full_chat = await self.send(
                 functions.messages.GetFullChat(
                     chat_id=chat.chat_id
                 )
@@ -74,13 +66,8 @@
                         return member
             else:
                 raise UserNotParticipant
-<<<<<<< HEAD
-        elif isinstance(chat_id, types.InputPeerChannel):
+        elif isinstance(chat, types.InputPeerChannel):
             r = await self.send(
-=======
-        elif isinstance(chat, types.InputPeerChannel):
-            r = self.send(
->>>>>>> b46ffe14
                 functions.channels.GetParticipant(
                     channel=chat,
                     user_id=user
