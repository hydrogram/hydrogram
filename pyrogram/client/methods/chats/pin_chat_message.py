--- conflicted
+++ resolved
@@ -23,19 +23,11 @@
 
 
 class PinChatMessage(BaseClient):
-<<<<<<< HEAD
     async def pin_chat_message(self,
                                chat_id: Union[int, str],
                                message_id: int,
                                disable_notification: bool = None) -> bool:
-        """Use this method to pin a message in a supergroup or a channel.
-=======
-    def pin_chat_message(self,
-                         chat_id: Union[int, str],
-                         message_id: int,
-                         disable_notification: bool = None) -> bool:
         """Use this method to pin a message in a group, channel or your own chat.
->>>>>>> c3f4fab5
         You must be an administrator in the chat for this to work and must have the "can_pin_messages" admin right in
         the supergroup or "can_edit_messages" admin right in the channel.
 
@@ -57,22 +49,10 @@
             :class:`Error <pyrogram.Error>` in case of a Telegram RPC error.
             ``ValueError`` if a chat_id doesn't belong to a supergroup or a channel.
         """
-<<<<<<< HEAD
-        peer = await self.resolve_peer(chat_id)
-
-        if isinstance(peer, types.InputPeerChannel):
-            await self.send(
-                functions.channels.UpdatePinnedMessage(
-                    channel=peer,
-                    id=message_id,
-                    silent=disable_notification or None
-                )
-=======
-        self.send(
+        await self.send(
             functions.messages.UpdatePinnedMessage(
-                peer=self.resolve_peer(chat_id),
+                peer=await self.resolve_peer(chat_id),
                 id=message_id,
                 silent=disable_notification or None
->>>>>>> c3f4fab5
             )
         )