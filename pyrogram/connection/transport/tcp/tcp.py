#  Pyrogram - Telegram MTProto API Client Library for Python
#  Copyright (C) 2017-2020 Dan <https://github.com/delivrance>
#
#  This file is part of Pyrogram.
#
#  Pyrogram is free software: you can redistribute it and/or modify
#  it under the terms of the GNU Lesser General Public License as published
#  by the Free Software Foundation, either version 3 of the License, or
#  (at your option) any later version.
#
#  Pyrogram is distributed in the hope that it will be useful,
#  but WITHOUT ANY WARRANTY; without even the implied warranty of
#  MERCHANTABILITY or FITNESS FOR A PARTICULAR PURPOSE.  See the
#  GNU Lesser General Public License for more details.
#
#  You should have received a copy of the GNU Lesser General Public License
#  along with Pyrogram.  If not, see <http://www.gnu.org/licenses/>.

import asyncio
import ipaddress
import logging
import socket
import time

try:
    import socks
except ImportError as e:
    e.msg = (
        "PySocks is missing and Pyrogram can't run without. "
        "Please install it using \"pip3 install pysocks\"."
    )

    raise e

log = logging.getLogger(__name__)


class TCP:
    TIMEOUT = 10

    def __init__(self, ipv6: bool, proxy: dict):
        self.socket = None

        self.reader = None  # type: asyncio.StreamReader
        self.writer = None  # type: asyncio.StreamWriter

        self.lock = asyncio.Lock()

        if proxy.get("enabled", False):
            hostname = proxy.get("hostname", None)
            port = proxy.get("port", None)

            try:
                ip_address = ipaddress.ip_address(hostname)
            except ValueError:
                self.socket = socks.socksocket(socket.AF_INET)
            else:
                if isinstance(ip_address, ipaddress.IPv6Address):
                    self.socket = socks.socksocket(socket.AF_INET6)
                else:
                    self.socket = socks.socksocket(socket.AF_INET)

            self.socket.set_proxy(
                proxy_type=socks.SOCKS5,
                addr=hostname,
                port=port,
                username=proxy.get("username", None),
                password=proxy.get("password", None)
            )

            log.info("Using proxy {}:{}".format(hostname, port))
        else:
            self.socket = socks.socksocket(
                socket.AF_INET6 if ipv6
                else socket.AF_INET
            )

        self.socket.settimeout(TCP.TIMEOUT)

    async def connect(self, address: tuple):
        self.socket.connect(address)
        self.reader, self.writer = await asyncio.open_connection(sock=self.socket)

    def close(self):
        try:
<<<<<<< HEAD
            self.writer.close()
        except AttributeError:
            try:
                self.socket.shutdown(socket.SHUT_RDWR)
            except OSError:
                pass
            finally:
                self.socket.close()
=======
            self.shutdown(socket.SHUT_RDWR)
        except OSError:
            pass
        finally:
            # A tiny sleep placed here helps avoiding .recv(n) hanging until the timeout.
            # This is a workaround that seems to fix the occasional delayed stop of a client.
            time.sleep(0.001)
            super().close()
>>>>>>> 8681ca20

    async def send(self, data: bytes):
        async with self.lock:
            self.writer.write(data)
            await self.writer.drain()

    async def recv(self, length: int = 0):
        data = b""

        while len(data) < length:
            try:
                chunk = await asyncio.wait_for(
                    self.reader.read(length - len(data)),
                    TCP.TIMEOUT
                )
            except (OSError, asyncio.TimeoutError):
                return None
            else:
                if chunk:
                    data += chunk
                else:
                    return None

        return data<|MERGE_RESOLUTION|>--- conflicted
+++ resolved
@@ -83,7 +83,6 @@
 
     def close(self):
         try:
-<<<<<<< HEAD
             self.writer.close()
         except AttributeError:
             try:
@@ -91,17 +90,10 @@
             except OSError:
                 pass
             finally:
+                # A tiny sleep placed here helps avoiding .recv(n) hanging until the timeout.
+                # This is a workaround that seems to fix the occasional delayed stop of a client.
+                time.sleep(0.001)
                 self.socket.close()
-=======
-            self.shutdown(socket.SHUT_RDWR)
-        except OSError:
-            pass
-        finally:
-            # A tiny sleep placed here helps avoiding .recv(n) hanging until the timeout.
-            # This is a workaround that seems to fix the occasional delayed stop of a client.
-            time.sleep(0.001)
-            super().close()
->>>>>>> 8681ca20
 
     async def send(self, data: bytes):
         async with self.lock:
